---
###
### Linkerd Namespace
###
---
kind: Namespace
apiVersion: v1
metadata:
  name: linkerd
  annotations:
    linkerd.io/inject: disabled
  labels:
    linkerd.io/is-control-plane: "true"
    config.linkerd.io/admission-webhooks: disabled
    linkerd.io/control-plane-ns: linkerd
---
###
### Identity Controller Service RBAC
###
---
kind: ClusterRole
apiVersion: rbac.authorization.k8s.io/v1
metadata:
  name: linkerd-linkerd-identity
  labels:
    linkerd.io/control-plane-component: identity
    linkerd.io/control-plane-ns: linkerd
rules:
- apiGroups: ["authentication.k8s.io"]
  resources: ["tokenreviews"]
  verbs: ["create"]
- apiGroups: ["apps"]
  resources: ["deployments"]
  verbs: ["get"]
- apiGroups: [""]
  resources: ["events"]
  verbs: ["create", "patch"]
---
kind: ClusterRoleBinding
apiVersion: rbac.authorization.k8s.io/v1
metadata:
  name: linkerd-linkerd-identity
  labels:
    linkerd.io/control-plane-component: identity
    linkerd.io/control-plane-ns: linkerd
roleRef:
  apiGroup: rbac.authorization.k8s.io
  kind: ClusterRole
  name: linkerd-linkerd-identity
subjects:
- kind: ServiceAccount
  name: linkerd-identity
  namespace: linkerd
---
kind: ServiceAccount
apiVersion: v1
metadata:
  name: linkerd-identity
  namespace: linkerd
  labels:
    linkerd.io/control-plane-component: identity
    linkerd.io/control-plane-ns: linkerd
---
###
### Controller RBAC
###
---
kind: ClusterRole
apiVersion: rbac.authorization.k8s.io/v1
metadata:
  name: linkerd-linkerd-controller
  labels:
    linkerd.io/control-plane-component: controller
    linkerd.io/control-plane-ns: linkerd
rules:
- apiGroups: ["extensions", "apps"]
  resources: ["daemonsets", "deployments", "replicasets", "statefulsets"]
  verbs: ["list", "get", "watch"]
- apiGroups: ["extensions", "batch"]
  resources: ["cronjobs", "jobs"]
  verbs: ["list" , "get", "watch"]
- apiGroups: [""]
  resources: ["pods", "endpoints", "services", "replicationcontrollers", "namespaces"]
  verbs: ["list", "get", "watch"]
- apiGroups: ["linkerd.io"]
  resources: ["serviceprofiles"]
  verbs: ["list", "get", "watch"]
- apiGroups: ["split.smi-spec.io"]
  resources: ["trafficsplits"]
  verbs: ["list", "get", "watch"]
---
kind: ClusterRoleBinding
apiVersion: rbac.authorization.k8s.io/v1
metadata:
  name: linkerd-linkerd-controller
  labels:
    linkerd.io/control-plane-component: controller
    linkerd.io/control-plane-ns: linkerd
roleRef:
  apiGroup: rbac.authorization.k8s.io
  kind: ClusterRole
  name: linkerd-linkerd-controller
subjects:
- kind: ServiceAccount
  name: linkerd-controller
  namespace: linkerd
---
kind: ServiceAccount
apiVersion: v1
metadata:
  name: linkerd-controller
  namespace: linkerd
  labels:
    linkerd.io/control-plane-component: controller
    linkerd.io/control-plane-ns: linkerd
---
###
### Destination Controller Service
###
---
kind: ClusterRole
apiVersion: rbac.authorization.k8s.io/v1
metadata:
  name: linkerd-linkerd-destination
  labels:
    linkerd.io/control-plane-component: destination
    linkerd.io/control-plane-ns: linkerd
rules:
- apiGroups: ["apps"]
  resources: ["replicasets"]
  verbs: ["list", "get", "watch"]
- apiGroups: ["batch"]
  resources: ["jobs"]
  verbs: ["list", "get", "watch"]
- apiGroups: [""]
  resources: ["pods", "endpoints", "services"]
  verbs: ["list", "get", "watch"]
- apiGroups: ["linkerd.io"]
  resources: ["serviceprofiles"]
  verbs: ["list", "get", "watch"]
- apiGroups: ["split.smi-spec.io"]
  resources: ["trafficsplits"]
  verbs: ["list", "get", "watch"]
---
kind: ClusterRoleBinding
apiVersion: rbac.authorization.k8s.io/v1
metadata:
  name: linkerd-linkerd-destination
  labels:
    linkerd.io/control-plane-component: destination
    linkerd.io/control-plane-ns: linkerd
roleRef:
  apiGroup: rbac.authorization.k8s.io
  kind: ClusterRole
  name: linkerd-linkerd-destination
subjects:
- kind: ServiceAccount
  name: linkerd-destination
  namespace: linkerd
---
kind: ServiceAccount
apiVersion: v1
metadata:
  name: linkerd-destination
  namespace: linkerd
  labels:
    linkerd.io/control-plane-component: destination
    linkerd.io/control-plane-ns: linkerd
---
###
### Heartbeat RBAC
###
---
apiVersion: rbac.authorization.k8s.io/v1
kind: Role
metadata:
  name: linkerd-heartbeat
  namespace: linkerd
  labels:
    linkerd.io/control-plane-ns: linkerd
rules:
- apiGroups: [""]
  resources: ["configmaps"]
  verbs: ["get"]
  resourceNames: ["linkerd-config"]
---
apiVersion: rbac.authorization.k8s.io/v1
kind: RoleBinding
metadata:
  name: linkerd-heartbeat
  namespace: linkerd
  labels:
    linkerd.io/control-plane-ns: linkerd
roleRef:
  kind: Role
  name: linkerd-heartbeat
  apiGroup: rbac.authorization.k8s.io
subjects:
- kind: ServiceAccount
  name: linkerd-heartbeat
  namespace: linkerd
---
kind: ServiceAccount
apiVersion: v1
metadata:
  name: linkerd-heartbeat
  namespace: linkerd
  labels:
    linkerd.io/control-plane-component: heartbeat
    linkerd.io/control-plane-ns: linkerd
---
###
### Web RBAC
###
---
apiVersion: rbac.authorization.k8s.io/v1
kind: Role
metadata:
  name: linkerd-web
  namespace: linkerd
  labels:
    linkerd.io/control-plane-component: web
    linkerd.io/control-plane-ns: linkerd
rules:
- apiGroups: [""]
  resources: ["configmaps"]
  verbs: ["get"]
  resourceNames: ["linkerd-config"]
---
apiVersion: rbac.authorization.k8s.io/v1
kind: RoleBinding
metadata:
  name: linkerd-web
  namespace: linkerd
  labels:
    linkerd.io/control-plane-component: web
    linkerd.io/control-plane-ns: linkerd
roleRef:
  kind: Role
  name: linkerd-web
  apiGroup: rbac.authorization.k8s.io
subjects:
- kind: ServiceAccount
  name: linkerd-web
  namespace: linkerd
---
kind: ServiceAccount
apiVersion: v1
metadata:
  name: linkerd-web
  namespace: linkerd
  labels:
    linkerd.io/control-plane-component: web
    linkerd.io/control-plane-ns: linkerd
---
###
### Service Profile CRD
###
---
apiVersion: apiextensions.k8s.io/v1beta1
kind: CustomResourceDefinition
metadata:
  name: serviceprofiles.linkerd.io
  annotations:
    linkerd.io/created-by: linkerd/cli dev-undefined
  labels:
    linkerd.io/control-plane-ns: linkerd
spec:
  group: linkerd.io
  versions:
  - name: v1alpha1
    served: true
    storage: false
  - name: v1alpha2
    served: true
    storage: true
  scope: Namespaced
  names:
    plural: serviceprofiles
    singular: serviceprofile
    kind: ServiceProfile
    shortNames:
    - sp
---
###
### TrafficSplit CRD
### Copied from https://github.com/deislabs/smi-sdk-go/blob/cea7e1e9372304bbb6c74a3f6ca788d9eaa9cc58/crds/split.yaml
###
---
apiVersion: apiextensions.k8s.io/v1beta1
kind: CustomResourceDefinition
metadata:
  name: trafficsplits.split.smi-spec.io
  annotations:
    linkerd.io/created-by: linkerd/cli dev-undefined
  labels:
    linkerd.io/control-plane-ns: linkerd
spec:
  group: split.smi-spec.io
  version: v1alpha1
  scope: Namespaced
  names:
    kind: TrafficSplit
    shortNames:
      - ts
    plural: trafficsplits
    singular: trafficsplit
  additionalPrinterColumns:
  - name: Service
    type: string
    description: The apex service of this split.
    JSONPath: .spec.service
---
###
### Proxy Injector RBAC
###
---
kind: ClusterRole
apiVersion: rbac.authorization.k8s.io/v1
metadata:
  name: linkerd-linkerd-proxy-injector
  labels:
    linkerd.io/control-plane-component: proxy-injector
    linkerd.io/control-plane-ns: linkerd
rules:
- apiGroups: [""]
  resources: ["events"]
  verbs: ["create", "patch"]
- apiGroups: [""]
  resources: ["namespaces", "replicationcontrollers"]
  verbs: ["list", "get", "watch"]
- apiGroups: [""]
  resources: ["pods"]
  verbs: ["list", "watch"]
- apiGroups: ["extensions", "apps"]
  resources: ["deployments", "replicasets", "daemonsets", "statefulsets"]
  verbs: ["list", "get", "watch"]
- apiGroups: ["extensions", "batch"]
  resources: ["cronjobs", "jobs"]
  verbs: ["list", "get", "watch"]
---
kind: ClusterRoleBinding
apiVersion: rbac.authorization.k8s.io/v1
metadata:
  name: linkerd-linkerd-proxy-injector
  labels:
    linkerd.io/control-plane-component: proxy-injector
    linkerd.io/control-plane-ns: linkerd
subjects:
- kind: ServiceAccount
  name: linkerd-proxy-injector
  namespace: linkerd
  apiGroup: ""
roleRef:
  kind: ClusterRole
  name: linkerd-linkerd-proxy-injector
  apiGroup: rbac.authorization.k8s.io
---
kind: ServiceAccount
apiVersion: v1
metadata:
  name: linkerd-proxy-injector
  namespace: linkerd
  labels:
    linkerd.io/control-plane-component: proxy-injector
    linkerd.io/control-plane-ns: linkerd
---
kind: Secret
apiVersion: v1
metadata:
  name: linkerd-proxy-injector-tls
  namespace: linkerd
  labels:
    linkerd.io/control-plane-component: proxy-injector
    linkerd.io/control-plane-ns: linkerd
  annotations:
    linkerd.io/created-by: linkerd/cli dev-undefined
type: Opaque
data:
  crt.pem: cHJveHkgaW5qZWN0b3IgY3J0
  key.pem: cHJveHkgaW5qZWN0b3Iga2V5
---
apiVersion: admissionregistration.k8s.io/v1beta1
kind: MutatingWebhookConfiguration
metadata:
  name: linkerd-proxy-injector-webhook-config
  labels:
    linkerd.io/control-plane-component: proxy-injector
    linkerd.io/control-plane-ns: linkerd
webhooks:
- name: linkerd-proxy-injector.linkerd.io
  namespaceSelector:
    matchExpressions:
    - key: config.linkerd.io/admission-webhooks
      operator: NotIn
      values:
      - disabled
  clientConfig:
    service:
      name: linkerd-proxy-injector
      namespace: linkerd
      path: "/"
    caBundle: cHJveHkgaW5qZWN0b3IgQ0EgYnVuZGxl
  failurePolicy: Ignore
  rules:
  - operations: [ "CREATE" ]
    apiGroups: [""]
    apiVersions: ["v1"]
    resources: ["pods"]
  sideEffects: None
---
###
### Service Profile Validator RBAC
###
---
kind: ClusterRole
apiVersion: rbac.authorization.k8s.io/v1
metadata:
  name: linkerd-linkerd-sp-validator
  labels:
    linkerd.io/control-plane-component: sp-validator
    linkerd.io/control-plane-ns: linkerd
rules:
- apiGroups: [""]
  resources: ["pods"]
  verbs: ["list"]
---
kind: ClusterRoleBinding
apiVersion: rbac.authorization.k8s.io/v1
metadata:
  name: linkerd-linkerd-sp-validator
  labels:
    linkerd.io/control-plane-component: sp-validator
    linkerd.io/control-plane-ns: linkerd
subjects:
- kind: ServiceAccount
  name: linkerd-sp-validator
  namespace: linkerd
  apiGroup: ""
roleRef:
  kind: ClusterRole
  name: linkerd-linkerd-sp-validator
  apiGroup: rbac.authorization.k8s.io
---
kind: ServiceAccount
apiVersion: v1
metadata:
  name: linkerd-sp-validator
  namespace: linkerd
  labels:
    linkerd.io/control-plane-component: sp-validator
    linkerd.io/control-plane-ns: linkerd
---
kind: Secret
apiVersion: v1
metadata:
  name: linkerd-sp-validator-tls
  namespace: linkerd
  labels:
    linkerd.io/control-plane-component: sp-validator
    linkerd.io/control-plane-ns: linkerd
  annotations:
    linkerd.io/created-by: linkerd/cli dev-undefined
type: Opaque
data:
  crt.pem: cHJvZmlsZSB2YWxpZGF0b3IgY3J0
  key.pem: cHJvZmlsZSB2YWxpZGF0b3Iga2V5
---
apiVersion: admissionregistration.k8s.io/v1beta1
kind: ValidatingWebhookConfiguration
metadata:
  name: linkerd-sp-validator-webhook-config
  labels:
    linkerd.io/control-plane-component: sp-validator
    linkerd.io/control-plane-ns: linkerd
webhooks:
- name: linkerd-sp-validator.linkerd.io
  namespaceSelector:
    matchExpressions:
    - key: config.linkerd.io/admission-webhooks
      operator: NotIn
      values:
      - disabled
  clientConfig:
    service:
      name: linkerd-sp-validator
      namespace: linkerd
      path: "/"
    caBundle: cHJvZmlsZSB2YWxpZGF0b3IgQ0EgYnVuZGxl
  failurePolicy: Ignore
  rules:
  - operations: [ "CREATE" , "UPDATE" ]
    apiGroups: ["linkerd.io"]
    apiVersions: ["v1alpha1", "v1alpha2"]
    resources: ["serviceprofiles"]
  sideEffects: None
---
###
### Tap RBAC
###
---
kind: ClusterRole
apiVersion: rbac.authorization.k8s.io/v1
metadata:
  name: linkerd-linkerd-tap
  labels:
    linkerd.io/control-plane-component: tap
    linkerd.io/control-plane-ns: linkerd
rules:
- apiGroups: [""]
  resources: ["pods", "services", "replicationcontrollers", "namespaces", "nodes"]
  verbs: ["list", "get", "watch"]
- apiGroups: ["extensions", "apps"]
  resources: ["daemonsets", "deployments", "replicasets", "statefulsets"]
  verbs: ["list", "get", "watch"]
- apiGroups: ["extensions", "batch"]
  resources: ["cronjobs", "jobs"]
  verbs: ["list" , "get", "watch"]
---
kind: ClusterRole
apiVersion: rbac.authorization.k8s.io/v1
metadata:
  name: linkerd-linkerd-tap-admin
  labels:
    linkerd.io/control-plane-component: tap
    linkerd.io/control-plane-ns: linkerd
rules:
- apiGroups: ["tap.linkerd.io"]
  resources: ["*"]
  verbs: ["watch"]
---
kind: ClusterRoleBinding
apiVersion: rbac.authorization.k8s.io/v1
metadata:
  name: linkerd-linkerd-tap
  labels:
    linkerd.io/control-plane-component: tap
    linkerd.io/control-plane-ns: linkerd
roleRef:
  apiGroup: rbac.authorization.k8s.io
  kind: ClusterRole
  name: linkerd-linkerd-tap
subjects:
- kind: ServiceAccount
  name: linkerd-tap
  namespace: linkerd
---
apiVersion: rbac.authorization.k8s.io/v1
kind: ClusterRoleBinding
metadata:
  name: linkerd-linkerd-tap-auth-delegator
  labels:
    linkerd.io/control-plane-component: tap
    linkerd.io/control-plane-ns: linkerd
roleRef:
  apiGroup: rbac.authorization.k8s.io
  kind: ClusterRole
  name: system:auth-delegator
subjects:
- kind: ServiceAccount
  name: linkerd-tap
  namespace: linkerd
---
kind: ServiceAccount
apiVersion: v1
metadata:
  name: linkerd-tap
  namespace: linkerd
  labels:
    linkerd.io/control-plane-component: tap
    linkerd.io/control-plane-ns: linkerd
---
apiVersion: rbac.authorization.k8s.io/v1
kind: RoleBinding
metadata:
  name: linkerd-linkerd-tap-auth-reader
  namespace: kube-system
  labels:
    linkerd.io/control-plane-component: tap
    linkerd.io/control-plane-ns: linkerd
roleRef:
  apiGroup: rbac.authorization.k8s.io
  kind: Role
  name: extension-apiserver-authentication-reader
subjects:
- kind: ServiceAccount
  name: linkerd-tap
  namespace: linkerd
---
kind: Secret
apiVersion: v1
metadata:
  name: linkerd-tap-tls
  namespace: linkerd
  labels:
    linkerd.io/control-plane-component: tap
    linkerd.io/control-plane-ns: linkerd
  annotations:
    linkerd.io/created-by: linkerd/cli dev-undefined
type: Opaque
data:
  crt.pem: dGFwIGNydA==
  key.pem: dGFwIGtleQ==
---
apiVersion: apiregistration.k8s.io/v1
kind: APIService
metadata:
  name: v1alpha1.tap.linkerd.io
  labels:
    linkerd.io/control-plane-component: tap
    linkerd.io/control-plane-ns: linkerd
spec:
  group: tap.linkerd.io
  version: v1alpha1
  groupPriorityMinimum: 1000
  versionPriority: 100
  service:
    name: linkerd-tap
    namespace: linkerd
  caBundle: dGFwIENBIGJ1bmRsZQ==
---
###
### Control Plane PSP
###
---
apiVersion: policy/v1beta1
kind: PodSecurityPolicy
metadata:
  name: linkerd-linkerd-control-plane
  labels:
    linkerd.io/control-plane-ns: linkerd
spec:
  allowPrivilegeEscalation: false
  readOnlyRootFilesystem: true
  allowedCapabilities:
  - NET_ADMIN
  - NET_RAW
  requiredDropCapabilities:
  - ALL
  hostNetwork: false
  hostIPC: false
  hostPID: false
  seLinux:
    rule: RunAsAny
  runAsUser:
    rule: RunAsAny
  supplementalGroups:
    rule: MustRunAs
    ranges:
    - min: 1
      max: 65535
  fsGroup:
    rule: MustRunAs
    ranges:
    - min: 1
      max: 65535
  volumes:
  - configMap
  - emptyDir
  - secret
  - projected
  - downwardAPI
  - persistentVolumeClaim
---
apiVersion: rbac.authorization.k8s.io/v1
kind: Role
metadata:
  name: linkerd-psp
  namespace: linkerd
  labels:
    linkerd.io/control-plane-ns: linkerd
rules:
- apiGroups: ['policy', 'extensions']
  resources: ['podsecuritypolicies']
  verbs: ['use']
  resourceNames:
  - linkerd-linkerd-control-plane
---
apiVersion: rbac.authorization.k8s.io/v1
kind: RoleBinding
metadata:
  name: linkerd-psp
  namespace: linkerd
  labels:
    linkerd.io/control-plane-ns: linkerd
roleRef:
  kind: Role
  name: linkerd-psp
  apiGroup: rbac.authorization.k8s.io
subjects:
- kind: ServiceAccount
  name: linkerd-controller
  namespace: linkerd
- kind: ServiceAccount
  name: linkerd-destination
  namespace: linkerd
- kind: ServiceAccount
  name: linkerd-grafana
  namespace: linkerd
- kind: ServiceAccount
  name: linkerd-heartbeat
  namespace: linkerd
- kind: ServiceAccount
  name: linkerd-identity
  namespace: linkerd
- kind: ServiceAccount
  name: linkerd-prometheus
  namespace: linkerd
- kind: ServiceAccount
  name: linkerd-proxy-injector
  namespace: linkerd
- kind: ServiceAccount
  name: linkerd-sp-validator
  namespace: linkerd
- kind: ServiceAccount
  name: linkerd-tap
  namespace: linkerd
- kind: ServiceAccount
  name: linkerd-web
  namespace: linkerd

---
kind: ConfigMap
apiVersion: v1
metadata:
  name: linkerd-config
  namespace: linkerd
  labels:
    linkerd.io/control-plane-component: controller
    linkerd.io/control-plane-ns: linkerd
  annotations:
    linkerd.io/created-by: linkerd/cli dev-undefined
data:
  global: |
    {"linkerdNamespace":"linkerd","cniEnabled":false,"version":"install-control-plane-version","identityContext":{"trustDomain":"cluster.local","trustAnchorsPem":"-----BEGIN CERTIFICATE-----\nMIIBYDCCAQegAwIBAgIBATAKBggqhkjOPQQDAjAYMRYwFAYDVQQDEw1jbHVzdGVy\nLmxvY2FsMB4XDTE5MDMwMzAxNTk1MloXDTI5MDIyODAyMDM1MlowGDEWMBQGA1UE\nAxMNY2x1c3Rlci5sb2NhbDBZMBMGByqGSM49AgEGCCqGSM49AwEHA0IABAChpAt0\nxtgO9qbVtEtDK80N6iCL2Htyf2kIv2m5QkJ1y0TFQi5hTVe3wtspJ8YpZF0pl364\n6TiYeXB8tOOhIACjQjBAMA4GA1UdDwEB/wQEAwIBBjAdBgNVHSUEFjAUBggrBgEF\nBQcDAQYIKwYBBQUHAwIwDwYDVR0TAQH/BAUwAwEB/zAKBggqhkjOPQQDAgNHADBE\nAiBQ/AAwF8kG8VOmRSUTPakSSa/N4mqK2HsZuhQXCmiZHwIgZEzI5DCkpU7w3SIv\nOLO4Zsk1XrGZHGsmyiEyvYF9lpY=\n-----END CERTIFICATE-----\n","issuanceLifetime":"86400s","clockSkewAllowance":"20s","scheme":"linkerd.io/tls"},"autoInjectContext":null,"omitWebhookSideEffects":false,"clusterDomain":"cluster.local"}
  proxy: |
    {"proxyImage":{"imageName":"gcr.io/linkerd-io/proxy","pullPolicy":"IfNotPresent"},"proxyInitImage":{"imageName":"gcr.io/linkerd-io/proxy-init","pullPolicy":"IfNotPresent"},"controlPort":{"port":4190},"ignoreInboundPorts":[],"ignoreOutboundPorts":[],"inboundPort":{"port":4143},"adminPort":{"port":4191},"outboundPort":{"port":4140},"resource":{"requestCpu":"","requestMemory":"","limitCpu":"","limitMemory":""},"proxyUid":"2102","logLevel":{"level":"warn,linkerd=info"},"disableExternalProfiles":true,"proxyVersion":"install-proxy-version","proxyInitImageVersion":"v1.3.3","debugImage":{"imageName":"gcr.io/linkerd-io/debug","pullPolicy":"IfNotPresent"},"debugImageVersion":"install-debug-version"}
  install: |
    {"cliVersion":"dev-undefined","flags":[]}
---
###
### Identity Controller Service
###
---
kind: Secret
apiVersion: v1
metadata:
  name: linkerd-identity-issuer
  namespace: linkerd
  labels:
    linkerd.io/control-plane-component: identity
    linkerd.io/control-plane-ns: linkerd
  annotations:
    linkerd.io/created-by: linkerd/cli dev-undefined
    linkerd.io/identity-issuer-expiry: 2029-02-28T02:03:52Z
data:
  crt.pem: LS0tLS1CRUdJTiBDRVJUSUZJQ0FURS0tLS0tCk1JSUJjakNDQVJpZ0F3SUJBZ0lCQWpBS0JnZ3Foa2pPUFFRREFqQVlNUll3RkFZRFZRUURFdzFqYkhWemRHVnkKTG14dlkyRnNNQjRYRFRFNU1ETXdNekF4TlRrMU1sb1hEVEk1TURJeU9EQXlNRE0xTWxvd0tURW5NQ1VHQTFVRQpBeE1lYVdSbGJuUnBkSGt1YkdsdWEyVnlaQzVqYkhWemRHVnlMbXh2WTJGc01Ga3dFd1lIS29aSXpqMENBUVlJCktvWkl6ajBEQVFjRFFnQUVJU2cwQ21KTkJXTHhKVHNLdDcrYno4QXMxWWZxWkZ1VHEyRm5ZbzAxNk5LVnY3MGUKUUMzVDZ0T3Bhajl4dUtzWGZsVTZaa3VpVlJpaWh3K3RWMmlzcTZOQ01FQXdEZ1lEVlIwUEFRSC9CQVFEQWdFRwpNQjBHQTFVZEpRUVdNQlFHQ0NzR0FRVUZCd01CQmdnckJnRUZCUWNEQWpBUEJnTlZIUk1CQWY4RUJUQURBUUgvCk1Bb0dDQ3FHU000OUJBTUNBMGdBTUVVQ0lGK2FNMEJ3MlBkTUZEcS9LdGFCUXZIZEFZYVVQVng4dmYzam4rTTQKQWFENEFpRUE5SEJkanlXeWlLZUt4bEE4Q29PdlVBd0k5NXhjNlhVTW9EeFJTWGpucFhnPQotLS0tLUVORCBDRVJUSUZJQ0FURS0tLS0t
  key.pem: LS0tLS1CRUdJTiBFQyBQUklWQVRFIEtFWS0tLS0tCk1IY0NBUUVFSU1JSnltZWtZeitra0NMUGtGbHJVeUF1L2NISllSVHl3Zm1BVVJLS1JYZHpvQW9HQ0NxR1NNNDkKQXdFSG9VUURRZ0FFSVNnMENtSk5CV0x4SlRzS3Q3K2J6OEFzMVlmcVpGdVRxMkZuWW8wMTZOS1Z2NzBlUUMzVAo2dE9wYWo5eHVLc1hmbFU2Wmt1aVZSaWlodyt0VjJpc3F3PT0KLS0tLS1FTkQgRUMgUFJJVkFURSBLRVktLS0tLQ==
---
kind: Service
apiVersion: v1
metadata:
  name: linkerd-identity
  namespace: linkerd
  labels:
    linkerd.io/control-plane-component: identity
    linkerd.io/control-plane-ns: linkerd
  annotations:
    linkerd.io/created-by: linkerd/cli dev-undefined
spec:
  type: ClusterIP
  selector:
    linkerd.io/control-plane-component: identity
  ports:
  - name: grpc
    port: 8080
    targetPort: 8080
---
apiVersion: apps/v1
kind: Deployment
metadata:
  annotations:
    linkerd.io/created-by: linkerd/cli dev-undefined
  labels:
    app.kubernetes.io/name: identity
    app.kubernetes.io/part-of: Linkerd
    app.kubernetes.io/version: install-control-plane-version
    linkerd.io/control-plane-component: identity
    linkerd.io/control-plane-ns: linkerd
  name: linkerd-identity
  namespace: linkerd
spec:
  replicas: 1
  selector:
    matchLabels:
      linkerd.io/control-plane-component: identity
      linkerd.io/control-plane-ns: linkerd
      linkerd.io/proxy-deployment: linkerd-identity
  template:
    metadata:
      annotations:
        linkerd.io/created-by: linkerd/cli dev-undefined
        linkerd.io/identity-mode: default
        linkerd.io/proxy-version: install-proxy-version
      labels:
        linkerd.io/control-plane-component: identity
        linkerd.io/control-plane-ns: linkerd
        linkerd.io/workload-ns: linkerd
        linkerd.io/proxy-deployment: linkerd-identity
    spec:
      nodeSelector:
        beta.kubernetes.io/os: linux
      containers:
      - args:
        - identity
        - -log-level=info
        image: gcr.io/linkerd-io/controller:install-control-plane-version
        imagePullPolicy: IfNotPresent
        livenessProbe:
          httpGet:
            path: /ping
            port: 9990
          initialDelaySeconds: 10
        name: identity
        ports:
        - containerPort: 8080
          name: grpc
        - containerPort: 9990
          name: admin-http
        readinessProbe:
          failureThreshold: 7
          httpGet:
            path: /ready
            port: 9990
        securityContext:
          runAsUser: 2103
        volumeMounts:
        - mountPath: /var/run/linkerd/config
          name: config
        - mountPath: /var/run/linkerd/identity/issuer
          name: identity-issuer
      - env:
        - name: LINKERD2_PROXY_LOG
          value: warn,linkerd=info
        - name: LINKERD2_PROXY_DESTINATION_SVC_ADDR
          value: linkerd-dst.linkerd.svc.cluster.local:8086
        - name: LINKERD2_PROXY_DESTINATION_GET_NETWORKS
          value: "10.0.0.0/8,172.16.0.0/12,192.168.0.0/16"
        - name: LINKERD2_PROXY_CONTROL_LISTEN_ADDR
          value: 0.0.0.0:4190
        - name: LINKERD2_PROXY_ADMIN_LISTEN_ADDR
          value: 0.0.0.0:4191
        - name: LINKERD2_PROXY_OUTBOUND_LISTEN_ADDR
          value: 127.0.0.1:4140
        - name: LINKERD2_PROXY_INBOUND_LISTEN_ADDR
          value: 0.0.0.0:4143
        - name: LINKERD2_PROXY_DESTINATION_GET_SUFFIXES
          value: svc.cluster.local.
        - name: LINKERD2_PROXY_DESTINATION_PROFILE_SUFFIXES
          value: svc.cluster.local.
        - name: LINKERD2_PROXY_INBOUND_ACCEPT_KEEPALIVE
          value: 10000ms
        - name: LINKERD2_PROXY_OUTBOUND_CONNECT_KEEPALIVE
          value: 10000ms
        - name: _pod_ns
          valueFrom:
            fieldRef:
              fieldPath: metadata.namespace
        - name: LINKERD2_PROXY_DESTINATION_CONTEXT
          value: ns:$(_pod_ns)
        - name: LINKERD2_PROXY_IDENTITY_DIR
          value: /var/run/linkerd/identity/end-entity
        - name: LINKERD2_PROXY_IDENTITY_TRUST_ANCHORS
          value: |
            -----BEGIN CERTIFICATE-----
            MIIBYDCCAQegAwIBAgIBATAKBggqhkjOPQQDAjAYMRYwFAYDVQQDEw1jbHVzdGVy
            LmxvY2FsMB4XDTE5MDMwMzAxNTk1MloXDTI5MDIyODAyMDM1MlowGDEWMBQGA1UE
            AxMNY2x1c3Rlci5sb2NhbDBZMBMGByqGSM49AgEGCCqGSM49AwEHA0IABAChpAt0
            xtgO9qbVtEtDK80N6iCL2Htyf2kIv2m5QkJ1y0TFQi5hTVe3wtspJ8YpZF0pl364
            6TiYeXB8tOOhIACjQjBAMA4GA1UdDwEB/wQEAwIBBjAdBgNVHSUEFjAUBggrBgEF
            BQcDAQYIKwYBBQUHAwIwDwYDVR0TAQH/BAUwAwEB/zAKBggqhkjOPQQDAgNHADBE
            AiBQ/AAwF8kG8VOmRSUTPakSSa/N4mqK2HsZuhQXCmiZHwIgZEzI5DCkpU7w3SIv
            OLO4Zsk1XrGZHGsmyiEyvYF9lpY=
            -----END CERTIFICATE-----
        - name: LINKERD2_PROXY_IDENTITY_TOKEN_FILE
          value: /var/run/secrets/kubernetes.io/serviceaccount/token
        - name: LINKERD2_PROXY_IDENTITY_SVC_ADDR
          value: localhost.:8080
        - name: _pod_sa
          valueFrom:
            fieldRef:
              fieldPath: spec.serviceAccountName
        - name: _l5d_ns
          value: linkerd
        - name: _l5d_trustdomain
          value: cluster.local
        - name: LINKERD2_PROXY_IDENTITY_LOCAL_NAME
          value: $(_pod_sa).$(_pod_ns).serviceaccount.identity.$(_l5d_ns).$(_l5d_trustdomain)
        - name: LINKERD2_PROXY_IDENTITY_SVC_NAME
          value: linkerd-identity.$(_l5d_ns).serviceaccount.identity.$(_l5d_ns).$(_l5d_trustdomain)
        - name: LINKERD2_PROXY_DESTINATION_SVC_NAME
          value: linkerd-destination.$(_l5d_ns).serviceaccount.identity.$(_l5d_ns).$(_l5d_trustdomain)
        - name: LINKERD2_PROXY_TAP_SVC_NAME
          value: linkerd-tap.$(_l5d_ns).serviceaccount.identity.$(_l5d_ns).$(_l5d_trustdomain)
        image: gcr.io/linkerd-io/proxy:install-proxy-version
        imagePullPolicy: IfNotPresent
        livenessProbe:
          httpGet:
            path: /live
            port: 4191
          initialDelaySeconds: 10
        name: linkerd-proxy
        ports:
        - containerPort: 4143
          name: linkerd-proxy
        - containerPort: 4191
          name: linkerd-admin
        readinessProbe:
          httpGet:
            path: /ready
            port: 4191
          initialDelaySeconds: 2
        resources:
        securityContext:
          allowPrivilegeEscalation: false
          readOnlyRootFilesystem: true
          runAsUser: 2102
        terminationMessagePolicy: FallbackToLogsOnError
        volumeMounts:
        - mountPath: /var/run/linkerd/identity/end-entity
          name: linkerd-identity-end-entity
      initContainers:
      - args:
        - --incoming-proxy-port
        - "4143"
        - --outgoing-proxy-port
        - "4140"
        - --proxy-uid
        - "2102"
        - --inbound-ports-to-ignore
        - 4190,4191
        - --outbound-ports-to-ignore
        - "443"
        image: gcr.io/linkerd-io/proxy-init:v1.3.3
        imagePullPolicy: IfNotPresent
        name: linkerd-init
        resources:
          limits:
            cpu: "100m"
            memory: "50Mi"
          requests:
            cpu: "10m"
            memory: "10Mi"
        securityContext:
          allowPrivilegeEscalation: false
          capabilities:
            add:
            - NET_ADMIN
            - NET_RAW
          privileged: false
          readOnlyRootFilesystem: true
          runAsNonRoot: false
          runAsUser: 0
        terminationMessagePolicy: FallbackToLogsOnError
      serviceAccountName: linkerd-identity
      volumes:
      - configMap:
          name: linkerd-config
        name: config
      - name: identity-issuer
        secret:
          secretName: linkerd-identity-issuer
      - emptyDir:
          medium: Memory
        name: linkerd-identity-end-entity
---
###
### Controller
###
---
kind: Service
apiVersion: v1
metadata:
  name: linkerd-controller-api
  namespace: linkerd
  labels:
    linkerd.io/control-plane-component: controller
    linkerd.io/control-plane-ns: linkerd
  annotations:
    linkerd.io/created-by: linkerd/cli dev-undefined
spec:
  type: ClusterIP
  selector:
    linkerd.io/control-plane-component: controller
  ports:
  - name: http
    port: 8085
    targetPort: 8085
---
apiVersion: apps/v1
kind: Deployment
metadata:
  annotations:
    linkerd.io/created-by: linkerd/cli dev-undefined
  labels:
    app.kubernetes.io/name: controller
    app.kubernetes.io/part-of: Linkerd
    app.kubernetes.io/version: install-control-plane-version
    linkerd.io/control-plane-component: controller
    linkerd.io/control-plane-ns: linkerd
  name: linkerd-controller
  namespace: linkerd
spec:
  replicas: 1
  selector:
    matchLabels:
      linkerd.io/control-plane-component: controller
      linkerd.io/control-plane-ns: linkerd
      linkerd.io/proxy-deployment: linkerd-controller
  template:
    metadata:
      annotations:
        linkerd.io/created-by: linkerd/cli dev-undefined
        linkerd.io/identity-mode: default
        linkerd.io/proxy-version: install-proxy-version
      labels:
        linkerd.io/control-plane-component: controller
        linkerd.io/control-plane-ns: linkerd
        linkerd.io/workload-ns: linkerd
        linkerd.io/proxy-deployment: linkerd-controller
    spec:
      nodeSelector:
        beta.kubernetes.io/os: linux
      containers:
      - args:
        - public-api
        - -prometheus-url=http://linkerd-prometheus.linkerd.svc.cluster.local:9090
        - -destination-addr=linkerd-dst.linkerd.svc.cluster.local:8086
        - -controller-namespace=linkerd
        - -log-level=info
        image: gcr.io/linkerd-io/controller:install-control-plane-version
        imagePullPolicy: IfNotPresent
        livenessProbe:
          httpGet:
            path: /ping
            port: 9995
          initialDelaySeconds: 10
        name: public-api
        ports:
        - containerPort: 8085
          name: http
        - containerPort: 9995
          name: admin-http
        readinessProbe:
          failureThreshold: 7
          httpGet:
            path: /ready
            port: 9995
        securityContext:
          runAsUser: 2103
        volumeMounts:
        - mountPath: /var/run/linkerd/config
          name: config
      - env:
        - name: LINKERD2_PROXY_LOG
          value: warn,linkerd=info
        - name: LINKERD2_PROXY_DESTINATION_SVC_ADDR
          value: linkerd-dst.linkerd.svc.cluster.local:8086
        - name: LINKERD2_PROXY_DESTINATION_GET_NETWORKS
          value: "10.0.0.0/8,172.16.0.0/12,192.168.0.0/16"
        - name: LINKERD2_PROXY_CONTROL_LISTEN_ADDR
          value: 0.0.0.0:4190
        - name: LINKERD2_PROXY_ADMIN_LISTEN_ADDR
          value: 0.0.0.0:4191
        - name: LINKERD2_PROXY_OUTBOUND_LISTEN_ADDR
          value: 127.0.0.1:4140
        - name: LINKERD2_PROXY_INBOUND_LISTEN_ADDR
          value: 0.0.0.0:4143
        - name: LINKERD2_PROXY_DESTINATION_GET_SUFFIXES
          value: svc.cluster.local.
        - name: LINKERD2_PROXY_DESTINATION_PROFILE_SUFFIXES
          value: svc.cluster.local.
        - name: LINKERD2_PROXY_INBOUND_ACCEPT_KEEPALIVE
          value: 10000ms
        - name: LINKERD2_PROXY_OUTBOUND_CONNECT_KEEPALIVE
          value: 10000ms
        - name: _pod_ns
          valueFrom:
            fieldRef:
              fieldPath: metadata.namespace
        - name: LINKERD2_PROXY_DESTINATION_CONTEXT
          value: ns:$(_pod_ns)
        - name: LINKERD2_PROXY_IDENTITY_DIR
          value: /var/run/linkerd/identity/end-entity
        - name: LINKERD2_PROXY_IDENTITY_TRUST_ANCHORS
          value: |
            -----BEGIN CERTIFICATE-----
            MIIBYDCCAQegAwIBAgIBATAKBggqhkjOPQQDAjAYMRYwFAYDVQQDEw1jbHVzdGVy
            LmxvY2FsMB4XDTE5MDMwMzAxNTk1MloXDTI5MDIyODAyMDM1MlowGDEWMBQGA1UE
            AxMNY2x1c3Rlci5sb2NhbDBZMBMGByqGSM49AgEGCCqGSM49AwEHA0IABAChpAt0
            xtgO9qbVtEtDK80N6iCL2Htyf2kIv2m5QkJ1y0TFQi5hTVe3wtspJ8YpZF0pl364
            6TiYeXB8tOOhIACjQjBAMA4GA1UdDwEB/wQEAwIBBjAdBgNVHSUEFjAUBggrBgEF
            BQcDAQYIKwYBBQUHAwIwDwYDVR0TAQH/BAUwAwEB/zAKBggqhkjOPQQDAgNHADBE
            AiBQ/AAwF8kG8VOmRSUTPakSSa/N4mqK2HsZuhQXCmiZHwIgZEzI5DCkpU7w3SIv
            OLO4Zsk1XrGZHGsmyiEyvYF9lpY=
            -----END CERTIFICATE-----
        - name: LINKERD2_PROXY_IDENTITY_TOKEN_FILE
          value: /var/run/secrets/kubernetes.io/serviceaccount/token
        - name: LINKERD2_PROXY_IDENTITY_SVC_ADDR
          value: linkerd-identity.linkerd.svc.cluster.local:8080
        - name: _pod_sa
          valueFrom:
            fieldRef:
              fieldPath: spec.serviceAccountName
        - name: _l5d_ns
          value: linkerd
        - name: _l5d_trustdomain
          value: cluster.local
        - name: LINKERD2_PROXY_IDENTITY_LOCAL_NAME
          value: $(_pod_sa).$(_pod_ns).serviceaccount.identity.$(_l5d_ns).$(_l5d_trustdomain)
        - name: LINKERD2_PROXY_IDENTITY_SVC_NAME
          value: linkerd-identity.$(_l5d_ns).serviceaccount.identity.$(_l5d_ns).$(_l5d_trustdomain)
        - name: LINKERD2_PROXY_DESTINATION_SVC_NAME
          value: linkerd-destination.$(_l5d_ns).serviceaccount.identity.$(_l5d_ns).$(_l5d_trustdomain)
        - name: LINKERD2_PROXY_TAP_SVC_NAME
          value: linkerd-tap.$(_l5d_ns).serviceaccount.identity.$(_l5d_ns).$(_l5d_trustdomain)
        image: gcr.io/linkerd-io/proxy:install-proxy-version
        imagePullPolicy: IfNotPresent
        livenessProbe:
          httpGet:
            path: /live
            port: 4191
          initialDelaySeconds: 10
        name: linkerd-proxy
        ports:
        - containerPort: 4143
          name: linkerd-proxy
        - containerPort: 4191
          name: linkerd-admin
        readinessProbe:
          httpGet:
            path: /ready
            port: 4191
          initialDelaySeconds: 2
        resources:
        securityContext:
          allowPrivilegeEscalation: false
          readOnlyRootFilesystem: true
          runAsUser: 2102
        terminationMessagePolicy: FallbackToLogsOnError
        volumeMounts:
        - mountPath: /var/run/linkerd/identity/end-entity
          name: linkerd-identity-end-entity
      initContainers:
      - args:
        - --incoming-proxy-port
        - "4143"
        - --outgoing-proxy-port
        - "4140"
        - --proxy-uid
        - "2102"
        - --inbound-ports-to-ignore
        - 4190,4191
        - --outbound-ports-to-ignore
        - "443"
        image: gcr.io/linkerd-io/proxy-init:v1.3.3
        imagePullPolicy: IfNotPresent
        name: linkerd-init
        resources:
          limits:
            cpu: "100m"
            memory: "50Mi"
          requests:
            cpu: "10m"
            memory: "10Mi"
        securityContext:
          allowPrivilegeEscalation: false
          capabilities:
            add:
            - NET_ADMIN
            - NET_RAW
          privileged: false
          readOnlyRootFilesystem: true
          runAsNonRoot: false
          runAsUser: 0
        terminationMessagePolicy: FallbackToLogsOnError
      serviceAccountName: linkerd-controller
      volumes:
      - configMap:
          name: linkerd-config
        name: config
      - emptyDir:
          medium: Memory
        name: linkerd-identity-end-entity
---
###
### Destination Controller Service
###
---
kind: Service
apiVersion: v1
metadata:
  name: linkerd-dst
  namespace: linkerd
  labels:
    linkerd.io/control-plane-component: destination
    linkerd.io/control-plane-ns: linkerd
  annotations:
    linkerd.io/created-by: linkerd/cli dev-undefined
spec:
  type: ClusterIP
  selector:
    linkerd.io/control-plane-component: destination
  ports:
  - name: grpc
    port: 8086
    targetPort: 8086
---
apiVersion: apps/v1
kind: Deployment
metadata:
  annotations:
    linkerd.io/created-by: linkerd/cli dev-undefined
  labels:
    app.kubernetes.io/name: destination
    app.kubernetes.io/part-of: Linkerd
    app.kubernetes.io/version: install-control-plane-version
    linkerd.io/control-plane-component: destination
    linkerd.io/control-plane-ns: linkerd
  name: linkerd-destination
  namespace: linkerd
spec:
  replicas: 1
  selector:
    matchLabels:
      linkerd.io/control-plane-component: destination
      linkerd.io/control-plane-ns: linkerd
      linkerd.io/proxy-deployment: linkerd-destination
  template:
    metadata:
      annotations:
        linkerd.io/created-by: linkerd/cli dev-undefined
        linkerd.io/identity-mode: default
        linkerd.io/proxy-version: install-proxy-version
      labels:
        linkerd.io/control-plane-component: destination
        linkerd.io/control-plane-ns: linkerd
        linkerd.io/workload-ns: linkerd
        linkerd.io/proxy-deployment: linkerd-destination
    spec:
      nodeSelector:
        beta.kubernetes.io/os: linux
      containers:
      - args:
        - destination
        - -addr=:8086
        - -controller-namespace=linkerd
        - -enable-h2-upgrade=true
        - -log-level=info
        image: gcr.io/linkerd-io/controller:install-control-plane-version
        imagePullPolicy: IfNotPresent
        livenessProbe:
          httpGet:
            path: /ping
            port: 9996
          initialDelaySeconds: 10
        name: destination
        ports:
        - containerPort: 8086
          name: grpc
        - containerPort: 9996
          name: admin-http
        readinessProbe:
          failureThreshold: 7
          httpGet:
            path: /ready
            port: 9996
        securityContext:
          runAsUser: 2103
        volumeMounts:
        - mountPath: /var/run/linkerd/config
          name: config
      - env:
        - name: LINKERD2_PROXY_LOG
          value: warn,linkerd=info
        - name: LINKERD2_PROXY_DESTINATION_SVC_ADDR
          value: localhost.:8086
        - name: LINKERD2_PROXY_DESTINATION_GET_NETWORKS
          value: "10.0.0.0/8,172.16.0.0/12,192.168.0.0/16"
        - name: LINKERD2_PROXY_CONTROL_LISTEN_ADDR
          value: 0.0.0.0:4190
        - name: LINKERD2_PROXY_ADMIN_LISTEN_ADDR
          value: 0.0.0.0:4191
        - name: LINKERD2_PROXY_OUTBOUND_LISTEN_ADDR
          value: 127.0.0.1:4140
        - name: LINKERD2_PROXY_INBOUND_LISTEN_ADDR
          value: 0.0.0.0:4143
        - name: LINKERD2_PROXY_DESTINATION_GET_SUFFIXES
          value: svc.cluster.local.
        - name: LINKERD2_PROXY_DESTINATION_PROFILE_SUFFIXES
          value: svc.cluster.local.
        - name: LINKERD2_PROXY_INBOUND_ACCEPT_KEEPALIVE
          value: 10000ms
        - name: LINKERD2_PROXY_OUTBOUND_CONNECT_KEEPALIVE
          value: 10000ms
        - name: _pod_ns
          valueFrom:
            fieldRef:
              fieldPath: metadata.namespace
        - name: LINKERD2_PROXY_DESTINATION_CONTEXT
          value: ns:$(_pod_ns)
        - name: LINKERD2_PROXY_IDENTITY_DIR
          value: /var/run/linkerd/identity/end-entity
        - name: LINKERD2_PROXY_IDENTITY_TRUST_ANCHORS
          value: |
            -----BEGIN CERTIFICATE-----
            MIIBYDCCAQegAwIBAgIBATAKBggqhkjOPQQDAjAYMRYwFAYDVQQDEw1jbHVzdGVy
            LmxvY2FsMB4XDTE5MDMwMzAxNTk1MloXDTI5MDIyODAyMDM1MlowGDEWMBQGA1UE
            AxMNY2x1c3Rlci5sb2NhbDBZMBMGByqGSM49AgEGCCqGSM49AwEHA0IABAChpAt0
            xtgO9qbVtEtDK80N6iCL2Htyf2kIv2m5QkJ1y0TFQi5hTVe3wtspJ8YpZF0pl364
            6TiYeXB8tOOhIACjQjBAMA4GA1UdDwEB/wQEAwIBBjAdBgNVHSUEFjAUBggrBgEF
            BQcDAQYIKwYBBQUHAwIwDwYDVR0TAQH/BAUwAwEB/zAKBggqhkjOPQQDAgNHADBE
            AiBQ/AAwF8kG8VOmRSUTPakSSa/N4mqK2HsZuhQXCmiZHwIgZEzI5DCkpU7w3SIv
            OLO4Zsk1XrGZHGsmyiEyvYF9lpY=
            -----END CERTIFICATE-----
        - name: LINKERD2_PROXY_IDENTITY_TOKEN_FILE
          value: /var/run/secrets/kubernetes.io/serviceaccount/token
        - name: LINKERD2_PROXY_IDENTITY_SVC_ADDR
          value: linkerd-identity.linkerd.svc.cluster.local:8080
        - name: _pod_sa
          valueFrom:
            fieldRef:
              fieldPath: spec.serviceAccountName
        - name: _l5d_ns
          value: linkerd
        - name: _l5d_trustdomain
          value: cluster.local
        - name: LINKERD2_PROXY_IDENTITY_LOCAL_NAME
          value: $(_pod_sa).$(_pod_ns).serviceaccount.identity.$(_l5d_ns).$(_l5d_trustdomain)
        - name: LINKERD2_PROXY_IDENTITY_SVC_NAME
          value: linkerd-identity.$(_l5d_ns).serviceaccount.identity.$(_l5d_ns).$(_l5d_trustdomain)
        - name: LINKERD2_PROXY_DESTINATION_SVC_NAME
          value: linkerd-destination.$(_l5d_ns).serviceaccount.identity.$(_l5d_ns).$(_l5d_trustdomain)
        - name: LINKERD2_PROXY_TAP_SVC_NAME
          value: linkerd-tap.$(_l5d_ns).serviceaccount.identity.$(_l5d_ns).$(_l5d_trustdomain)
        image: gcr.io/linkerd-io/proxy:install-proxy-version
        imagePullPolicy: IfNotPresent
        livenessProbe:
          httpGet:
            path: /live
            port: 4191
          initialDelaySeconds: 10
        name: linkerd-proxy
        ports:
        - containerPort: 4143
          name: linkerd-proxy
        - containerPort: 4191
          name: linkerd-admin
        readinessProbe:
          httpGet:
            path: /ready
            port: 4191
          initialDelaySeconds: 2
        resources:
        securityContext:
          allowPrivilegeEscalation: false
          readOnlyRootFilesystem: true
          runAsUser: 2102
        terminationMessagePolicy: FallbackToLogsOnError
        volumeMounts:
        - mountPath: /var/run/linkerd/identity/end-entity
          name: linkerd-identity-end-entity
      initContainers:
      - args:
        - --incoming-proxy-port
        - "4143"
        - --outgoing-proxy-port
        - "4140"
        - --proxy-uid
        - "2102"
        - --inbound-ports-to-ignore
        - 4190,4191
        - --outbound-ports-to-ignore
        - "443"
        image: gcr.io/linkerd-io/proxy-init:v1.3.3
        imagePullPolicy: IfNotPresent
        name: linkerd-init
        resources:
          limits:
            cpu: "100m"
            memory: "50Mi"
          requests:
            cpu: "10m"
            memory: "10Mi"
        securityContext:
          allowPrivilegeEscalation: false
          capabilities:
            add:
            - NET_ADMIN
            - NET_RAW
          privileged: false
          readOnlyRootFilesystem: true
          runAsNonRoot: false
          runAsUser: 0
        terminationMessagePolicy: FallbackToLogsOnError
      serviceAccountName: linkerd-destination
      volumes:
      - configMap:
          name: linkerd-config
        name: config
      - emptyDir:
          medium: Memory
        name: linkerd-identity-end-entity
---
###
### Heartbeat
###
---
apiVersion: batch/v1beta1
kind: CronJob
metadata:
  name: linkerd-heartbeat
  namespace: linkerd
  labels:
    app.kubernetes.io/name: heartbeat
    app.kubernetes.io/part-of: Linkerd
    app.kubernetes.io/version: install-control-plane-version
    linkerd.io/control-plane-component: heartbeat
    linkerd.io/control-plane-ns: linkerd
  annotations:
    linkerd.io/created-by: linkerd/cli dev-undefined
spec:
  schedule: "1 2 3 4 5"
  successfulJobsHistoryLimit: 0
  jobTemplate:
    spec:
      template:
        metadata:
          labels:
            linkerd.io/control-plane-component: heartbeat
            linkerd.io/workload-ns: linkerd
          annotations:
            linkerd.io/created-by: linkerd/cli dev-undefined
        spec:
          nodeSelector:
            beta.kubernetes.io/os: linux
          serviceAccountName: linkerd-heartbeat
          restartPolicy: Never
          containers:
          - name: heartbeat
            image: gcr.io/linkerd-io/controller:install-control-plane-version
            imagePullPolicy: IfNotPresent
            args:
            - "heartbeat"
            - "-prometheus-url=http://linkerd-prometheus.linkerd.svc.cluster.local:9090"
            - "-controller-namespace=linkerd"
            - "-log-level=info"
            securityContext:
              runAsUser: 2103
---
###
### Web
###
---
kind: Service
apiVersion: v1
metadata:
  name: linkerd-web
  namespace: linkerd
  labels:
    linkerd.io/control-plane-component: web
    linkerd.io/control-plane-ns: linkerd
  annotations:
    linkerd.io/created-by: linkerd/cli dev-undefined
spec:
  type: ClusterIP
  selector:
    linkerd.io/control-plane-component: web
  ports:
  - name: http
    port: 8084
    targetPort: 8084
  - name: admin-http
    port: 9994
    targetPort: 9994
---
apiVersion: apps/v1
kind: Deployment
metadata:
  annotations:
    linkerd.io/created-by: linkerd/cli dev-undefined
  labels:
    app.kubernetes.io/name: web
    app.kubernetes.io/part-of: Linkerd
    app.kubernetes.io/version: install-control-plane-version
    linkerd.io/control-plane-component: web
    linkerd.io/control-plane-ns: linkerd
  name: linkerd-web
  namespace: linkerd
spec:
  replicas: 1
  selector:
    matchLabels:
      linkerd.io/control-plane-component: web
      linkerd.io/control-plane-ns: linkerd
      linkerd.io/proxy-deployment: linkerd-web
  template:
    metadata:
      annotations:
        linkerd.io/created-by: linkerd/cli dev-undefined
        linkerd.io/identity-mode: default
        linkerd.io/proxy-version: install-proxy-version
      labels:
        linkerd.io/control-plane-component: web
        linkerd.io/control-plane-ns: linkerd
        linkerd.io/workload-ns: linkerd
        linkerd.io/proxy-deployment: linkerd-web
    spec:
      nodeSelector:
        beta.kubernetes.io/os: linux
      containers:
      - args:
        - -api-addr=linkerd-controller-api.linkerd.svc.cluster.local:8085
        - -grafana-addr=linkerd-grafana.linkerd.svc.cluster.local:3000
        - -controller-namespace=linkerd
        - -log-level=info
        - -enforced-host=^(localhost|127\.0\.0\.1|linkerd-web\.linkerd\.svc\.cluster\.local|linkerd-web\.linkerd\.svc|\[::1\])(:\d+)?$
        image: gcr.io/linkerd-io/web:install-control-plane-version
        imagePullPolicy: IfNotPresent
        livenessProbe:
          httpGet:
            path: /ping
            port: 9994
          initialDelaySeconds: 10
        name: web
        ports:
        - containerPort: 8084
          name: http
        - containerPort: 9994
          name: admin-http
        readinessProbe:
          failureThreshold: 7
          httpGet:
            path: /ready
            port: 9994
        securityContext:
          runAsUser: 2103
        volumeMounts:
        - mountPath: /var/run/linkerd/config
          name: config
      - env:
        - name: LINKERD2_PROXY_LOG
          value: warn,linkerd=info
        - name: LINKERD2_PROXY_DESTINATION_SVC_ADDR
          value: linkerd-dst.linkerd.svc.cluster.local:8086
        - name: LINKERD2_PROXY_DESTINATION_GET_NETWORKS
          value: "10.0.0.0/8,172.16.0.0/12,192.168.0.0/16"
        - name: LINKERD2_PROXY_CONTROL_LISTEN_ADDR
          value: 0.0.0.0:4190
        - name: LINKERD2_PROXY_ADMIN_LISTEN_ADDR
          value: 0.0.0.0:4191
        - name: LINKERD2_PROXY_OUTBOUND_LISTEN_ADDR
          value: 127.0.0.1:4140
        - name: LINKERD2_PROXY_INBOUND_LISTEN_ADDR
          value: 0.0.0.0:4143
        - name: LINKERD2_PROXY_DESTINATION_GET_SUFFIXES
          value: svc.cluster.local.
        - name: LINKERD2_PROXY_DESTINATION_PROFILE_SUFFIXES
          value: svc.cluster.local.
        - name: LINKERD2_PROXY_INBOUND_ACCEPT_KEEPALIVE
          value: 10000ms
        - name: LINKERD2_PROXY_OUTBOUND_CONNECT_KEEPALIVE
          value: 10000ms
        - name: _pod_ns
          valueFrom:
            fieldRef:
              fieldPath: metadata.namespace
        - name: LINKERD2_PROXY_DESTINATION_CONTEXT
          value: ns:$(_pod_ns)
        - name: LINKERD2_PROXY_IDENTITY_DIR
          value: /var/run/linkerd/identity/end-entity
        - name: LINKERD2_PROXY_IDENTITY_TRUST_ANCHORS
          value: |
            -----BEGIN CERTIFICATE-----
            MIIBYDCCAQegAwIBAgIBATAKBggqhkjOPQQDAjAYMRYwFAYDVQQDEw1jbHVzdGVy
            LmxvY2FsMB4XDTE5MDMwMzAxNTk1MloXDTI5MDIyODAyMDM1MlowGDEWMBQGA1UE
            AxMNY2x1c3Rlci5sb2NhbDBZMBMGByqGSM49AgEGCCqGSM49AwEHA0IABAChpAt0
            xtgO9qbVtEtDK80N6iCL2Htyf2kIv2m5QkJ1y0TFQi5hTVe3wtspJ8YpZF0pl364
            6TiYeXB8tOOhIACjQjBAMA4GA1UdDwEB/wQEAwIBBjAdBgNVHSUEFjAUBggrBgEF
            BQcDAQYIKwYBBQUHAwIwDwYDVR0TAQH/BAUwAwEB/zAKBggqhkjOPQQDAgNHADBE
            AiBQ/AAwF8kG8VOmRSUTPakSSa/N4mqK2HsZuhQXCmiZHwIgZEzI5DCkpU7w3SIv
            OLO4Zsk1XrGZHGsmyiEyvYF9lpY=
            -----END CERTIFICATE-----
        - name: LINKERD2_PROXY_IDENTITY_TOKEN_FILE
          value: /var/run/secrets/kubernetes.io/serviceaccount/token
        - name: LINKERD2_PROXY_IDENTITY_SVC_ADDR
          value: linkerd-identity.linkerd.svc.cluster.local:8080
        - name: _pod_sa
          valueFrom:
            fieldRef:
              fieldPath: spec.serviceAccountName
        - name: _l5d_ns
          value: linkerd
        - name: _l5d_trustdomain
          value: cluster.local
        - name: LINKERD2_PROXY_IDENTITY_LOCAL_NAME
          value: $(_pod_sa).$(_pod_ns).serviceaccount.identity.$(_l5d_ns).$(_l5d_trustdomain)
        - name: LINKERD2_PROXY_IDENTITY_SVC_NAME
          value: linkerd-identity.$(_l5d_ns).serviceaccount.identity.$(_l5d_ns).$(_l5d_trustdomain)
        - name: LINKERD2_PROXY_DESTINATION_SVC_NAME
          value: linkerd-destination.$(_l5d_ns).serviceaccount.identity.$(_l5d_ns).$(_l5d_trustdomain)
        - name: LINKERD2_PROXY_TAP_SVC_NAME
          value: linkerd-tap.$(_l5d_ns).serviceaccount.identity.$(_l5d_ns).$(_l5d_trustdomain)
        image: gcr.io/linkerd-io/proxy:install-proxy-version
        imagePullPolicy: IfNotPresent
        livenessProbe:
          httpGet:
            path: /live
            port: 4191
          initialDelaySeconds: 10
        name: linkerd-proxy
        ports:
        - containerPort: 4143
          name: linkerd-proxy
        - containerPort: 4191
          name: linkerd-admin
        readinessProbe:
          httpGet:
            path: /ready
            port: 4191
          initialDelaySeconds: 2
        resources:
        securityContext:
          allowPrivilegeEscalation: false
          readOnlyRootFilesystem: true
          runAsUser: 2102
        terminationMessagePolicy: FallbackToLogsOnError
        volumeMounts:
        - mountPath: /var/run/linkerd/identity/end-entity
          name: linkerd-identity-end-entity
      initContainers:
      - args:
        - --incoming-proxy-port
        - "4143"
        - --outgoing-proxy-port
        - "4140"
        - --proxy-uid
        - "2102"
        - --inbound-ports-to-ignore
        - 4190,4191
        - --outbound-ports-to-ignore
        - "443"
        image: gcr.io/linkerd-io/proxy-init:v1.3.3
        imagePullPolicy: IfNotPresent
        name: linkerd-init
        resources:
          limits:
            cpu: "100m"
            memory: "50Mi"
          requests:
            cpu: "10m"
            memory: "10Mi"
        securityContext:
          allowPrivilegeEscalation: false
          capabilities:
            add:
            - NET_ADMIN
            - NET_RAW
          privileged: false
          readOnlyRootFilesystem: true
          runAsNonRoot: false
          runAsUser: 0
        terminationMessagePolicy: FallbackToLogsOnError
      serviceAccountName: linkerd-web
      volumes:
      - configMap:
          name: linkerd-config
        name: config
      - emptyDir:
          medium: Memory
        name: linkerd-identity-end-entity
---
###
### Proxy Injector
###
---
apiVersion: apps/v1
kind: Deployment
metadata:
  annotations:
    linkerd.io/created-by: linkerd/cli dev-undefined
  labels:
    app.kubernetes.io/name: proxy-injector
    app.kubernetes.io/part-of: Linkerd
    app.kubernetes.io/version: install-control-plane-version
    linkerd.io/control-plane-component: proxy-injector
    linkerd.io/control-plane-ns: linkerd
  name: linkerd-proxy-injector
  namespace: linkerd
spec:
  replicas: 1
  selector:
    matchLabels:
      linkerd.io/control-plane-component: proxy-injector
  template:
    metadata:
      annotations:
        linkerd.io/created-by: linkerd/cli dev-undefined
        linkerd.io/identity-mode: default
        linkerd.io/proxy-version: install-proxy-version
      labels:
        linkerd.io/control-plane-component: proxy-injector
        linkerd.io/control-plane-ns: linkerd
        linkerd.io/workload-ns: linkerd
        linkerd.io/proxy-deployment: linkerd-proxy-injector
    spec:
      nodeSelector:
        beta.kubernetes.io/os: linux
      containers:
      - args:
        - proxy-injector
        - -log-level=info
        image: gcr.io/linkerd-io/controller:install-control-plane-version
        imagePullPolicy: IfNotPresent
        livenessProbe:
          httpGet:
            path: /ping
            port: 9995
          initialDelaySeconds: 10
        name: proxy-injector
        ports:
        - containerPort: 8443
          name: proxy-injector
        - containerPort: 9995
          name: admin-http
        readinessProbe:
          failureThreshold: 7
          httpGet:
            path: /ready
            port: 9995
        securityContext:
<<<<<<< HEAD
=======
          runAsUser: 65534
        volumeMounts:
        - mountPath: /data
          name: data
        - mountPath: /etc/prometheus/prometheus.yml
          name: prometheus-config
          subPath: prometheus.yml
          readOnly: true
      - env:
        - name: LINKERD2_PROXY_LOG
          value: warn,linkerd=info
        - name: LINKERD2_PROXY_DESTINATION_SVC_ADDR
          value: linkerd-dst.linkerd.svc.cluster.local:8086
        - name: LINKERD2_PROXY_DESTINATION_GET_NETWORKS
          value: "10.0.0.0/8,172.16.0.0/12,192.168.0.0/16"
        - name: LINKERD2_PROXY_CONTROL_LISTEN_ADDR
          value: 0.0.0.0:4190
        - name: LINKERD2_PROXY_ADMIN_LISTEN_ADDR
          value: 0.0.0.0:4191
        - name: LINKERD2_PROXY_OUTBOUND_LISTEN_ADDR
          value: 127.0.0.1:4140
        - name: LINKERD2_PROXY_INBOUND_LISTEN_ADDR
          value: 0.0.0.0:4143
        - name: LINKERD2_PROXY_DESTINATION_GET_SUFFIXES
          value: svc.cluster.local.
        - name: LINKERD2_PROXY_DESTINATION_PROFILE_SUFFIXES
          value: svc.cluster.local.
        - name: LINKERD2_PROXY_INBOUND_ACCEPT_KEEPALIVE
          value: 10000ms
        - name: LINKERD2_PROXY_OUTBOUND_CONNECT_KEEPALIVE
          value: 10000ms
        - name: _pod_ns
          valueFrom:
            fieldRef:
              fieldPath: metadata.namespace
        - name: LINKERD2_PROXY_DESTINATION_CONTEXT
          value: ns:$(_pod_ns)
        - name: LINKERD2_PROXY_OUTBOUND_ROUTER_CAPACITY
          value: "10000"
        - name: LINKERD2_PROXY_IDENTITY_DIR
          value: /var/run/linkerd/identity/end-entity
        - name: LINKERD2_PROXY_IDENTITY_TRUST_ANCHORS
          value: |
            -----BEGIN CERTIFICATE-----
            MIIBYDCCAQegAwIBAgIBATAKBggqhkjOPQQDAjAYMRYwFAYDVQQDEw1jbHVzdGVy
            LmxvY2FsMB4XDTE5MDMwMzAxNTk1MloXDTI5MDIyODAyMDM1MlowGDEWMBQGA1UE
            AxMNY2x1c3Rlci5sb2NhbDBZMBMGByqGSM49AgEGCCqGSM49AwEHA0IABAChpAt0
            xtgO9qbVtEtDK80N6iCL2Htyf2kIv2m5QkJ1y0TFQi5hTVe3wtspJ8YpZF0pl364
            6TiYeXB8tOOhIACjQjBAMA4GA1UdDwEB/wQEAwIBBjAdBgNVHSUEFjAUBggrBgEF
            BQcDAQYIKwYBBQUHAwIwDwYDVR0TAQH/BAUwAwEB/zAKBggqhkjOPQQDAgNHADBE
            AiBQ/AAwF8kG8VOmRSUTPakSSa/N4mqK2HsZuhQXCmiZHwIgZEzI5DCkpU7w3SIv
            OLO4Zsk1XrGZHGsmyiEyvYF9lpY=
            -----END CERTIFICATE-----
        - name: LINKERD2_PROXY_IDENTITY_TOKEN_FILE
          value: /var/run/secrets/kubernetes.io/serviceaccount/token
        - name: LINKERD2_PROXY_IDENTITY_SVC_ADDR
          value: linkerd-identity.linkerd.svc.cluster.local:8080
        - name: _pod_sa
          valueFrom:
            fieldRef:
              fieldPath: spec.serviceAccountName
        - name: _l5d_ns
          value: linkerd
        - name: _l5d_trustdomain
          value: cluster.local
        - name: LINKERD2_PROXY_IDENTITY_LOCAL_NAME
          value: $(_pod_sa).$(_pod_ns).serviceaccount.identity.$(_l5d_ns).$(_l5d_trustdomain)
        - name: LINKERD2_PROXY_IDENTITY_SVC_NAME
          value: linkerd-identity.$(_l5d_ns).serviceaccount.identity.$(_l5d_ns).$(_l5d_trustdomain)
        - name: LINKERD2_PROXY_DESTINATION_SVC_NAME
          value: linkerd-destination.$(_l5d_ns).serviceaccount.identity.$(_l5d_ns).$(_l5d_trustdomain)
        - name: LINKERD2_PROXY_TAP_SVC_NAME
          value: linkerd-tap.$(_l5d_ns).serviceaccount.identity.$(_l5d_ns).$(_l5d_trustdomain)
        image: gcr.io/linkerd-io/proxy:install-proxy-version
        imagePullPolicy: IfNotPresent
        livenessProbe:
          httpGet:
            path: /live
            port: 4191
          initialDelaySeconds: 10
        name: linkerd-proxy
        ports:
        - containerPort: 4143
          name: linkerd-proxy
        - containerPort: 4191
          name: linkerd-admin
        readinessProbe:
          httpGet:
            path: /ready
            port: 4191
          initialDelaySeconds: 2
        resources:
        securityContext:
          allowPrivilegeEscalation: false
          readOnlyRootFilesystem: true
          runAsUser: 2102
        terminationMessagePolicy: FallbackToLogsOnError
        volumeMounts:
        - mountPath: /var/run/linkerd/identity/end-entity
          name: linkerd-identity-end-entity
      initContainers:
      - args:
        - --incoming-proxy-port
        - "4143"
        - --outgoing-proxy-port
        - "4140"
        - --proxy-uid
        - "2102"
        - --inbound-ports-to-ignore
        - 4190,4191
        - --outbound-ports-to-ignore
        - "443"
        image: gcr.io/linkerd-io/proxy-init:v1.3.3
        imagePullPolicy: IfNotPresent
        name: linkerd-init
        resources:
          limits:
            cpu: "100m"
            memory: "50Mi"
          requests:
            cpu: "10m"
            memory: "10Mi"
        securityContext:
          allowPrivilegeEscalation: false
          capabilities:
            add:
            - NET_ADMIN
            - NET_RAW
          privileged: false
          readOnlyRootFilesystem: true
          runAsNonRoot: false
          runAsUser: 0
        terminationMessagePolicy: FallbackToLogsOnError
      serviceAccountName: linkerd-prometheus
      volumes:
      - emptyDir: {}
        name: data
      - configMap:
          name: linkerd-prometheus-config
        name: prometheus-config
      - emptyDir:
          medium: Memory
        name: linkerd-identity-end-entity
---
###
### Proxy Injector
###
---
apiVersion: apps/v1
kind: Deployment
metadata:
  annotations:
    linkerd.io/created-by: linkerd/cli dev-undefined
  labels:
    app.kubernetes.io/name: proxy-injector
    app.kubernetes.io/part-of: Linkerd
    app.kubernetes.io/version: install-control-plane-version
    linkerd.io/control-plane-component: proxy-injector
    linkerd.io/control-plane-ns: linkerd
  name: linkerd-proxy-injector
  namespace: linkerd
spec:
  replicas: 1
  selector:
    matchLabels:
      linkerd.io/control-plane-component: proxy-injector
  template:
    metadata:
      annotations:
        linkerd.io/created-by: linkerd/cli dev-undefined
        linkerd.io/identity-mode: default
        linkerd.io/proxy-version: install-proxy-version
      labels:
        linkerd.io/control-plane-component: proxy-injector
        linkerd.io/control-plane-ns: linkerd
        linkerd.io/workload-ns: linkerd
        linkerd.io/proxy-deployment: linkerd-proxy-injector
    spec:
      nodeSelector:
        beta.kubernetes.io/os: linux
      containers:
      - args:
        - proxy-injector
        - -log-level=info
        image: gcr.io/linkerd-io/controller:install-control-plane-version
        imagePullPolicy: IfNotPresent
        livenessProbe:
          httpGet:
            path: /ping
            port: 9995
          initialDelaySeconds: 10
        name: proxy-injector
        ports:
        - containerPort: 8443
          name: proxy-injector
        - containerPort: 9995
          name: admin-http
        readinessProbe:
          failureThreshold: 7
          httpGet:
            path: /ready
            port: 9995
        securityContext:
>>>>>>> 6174b194
          runAsUser: 2103
        volumeMounts:
        - mountPath: /var/run/linkerd/config
          name: config
        - mountPath: /var/run/linkerd/tls
          name: tls
          readOnly: true
      - env:
        - name: LINKERD2_PROXY_LOG
          value: warn,linkerd=info
        - name: LINKERD2_PROXY_DESTINATION_SVC_ADDR
          value: linkerd-dst.linkerd.svc.cluster.local:8086
        - name: LINKERD2_PROXY_DESTINATION_GET_NETWORKS
          value: "10.0.0.0/8,172.16.0.0/12,192.168.0.0/16"
        - name: LINKERD2_PROXY_CONTROL_LISTEN_ADDR
          value: 0.0.0.0:4190
        - name: LINKERD2_PROXY_ADMIN_LISTEN_ADDR
          value: 0.0.0.0:4191
        - name: LINKERD2_PROXY_OUTBOUND_LISTEN_ADDR
          value: 127.0.0.1:4140
        - name: LINKERD2_PROXY_INBOUND_LISTEN_ADDR
          value: 0.0.0.0:4143
        - name: LINKERD2_PROXY_DESTINATION_GET_SUFFIXES
          value: svc.cluster.local.
        - name: LINKERD2_PROXY_DESTINATION_PROFILE_SUFFIXES
          value: svc.cluster.local.
        - name: LINKERD2_PROXY_INBOUND_ACCEPT_KEEPALIVE
          value: 10000ms
        - name: LINKERD2_PROXY_OUTBOUND_CONNECT_KEEPALIVE
          value: 10000ms
        - name: _pod_ns
          valueFrom:
            fieldRef:
              fieldPath: metadata.namespace
        - name: LINKERD2_PROXY_DESTINATION_CONTEXT
          value: ns:$(_pod_ns)
        - name: LINKERD2_PROXY_IDENTITY_DIR
          value: /var/run/linkerd/identity/end-entity
        - name: LINKERD2_PROXY_IDENTITY_TRUST_ANCHORS
          value: |
            -----BEGIN CERTIFICATE-----
            MIIBYDCCAQegAwIBAgIBATAKBggqhkjOPQQDAjAYMRYwFAYDVQQDEw1jbHVzdGVy
            LmxvY2FsMB4XDTE5MDMwMzAxNTk1MloXDTI5MDIyODAyMDM1MlowGDEWMBQGA1UE
            AxMNY2x1c3Rlci5sb2NhbDBZMBMGByqGSM49AgEGCCqGSM49AwEHA0IABAChpAt0
            xtgO9qbVtEtDK80N6iCL2Htyf2kIv2m5QkJ1y0TFQi5hTVe3wtspJ8YpZF0pl364
            6TiYeXB8tOOhIACjQjBAMA4GA1UdDwEB/wQEAwIBBjAdBgNVHSUEFjAUBggrBgEF
            BQcDAQYIKwYBBQUHAwIwDwYDVR0TAQH/BAUwAwEB/zAKBggqhkjOPQQDAgNHADBE
            AiBQ/AAwF8kG8VOmRSUTPakSSa/N4mqK2HsZuhQXCmiZHwIgZEzI5DCkpU7w3SIv
            OLO4Zsk1XrGZHGsmyiEyvYF9lpY=
            -----END CERTIFICATE-----
        - name: LINKERD2_PROXY_IDENTITY_TOKEN_FILE
          value: /var/run/secrets/kubernetes.io/serviceaccount/token
        - name: LINKERD2_PROXY_IDENTITY_SVC_ADDR
          value: linkerd-identity.linkerd.svc.cluster.local:8080
        - name: _pod_sa
          valueFrom:
            fieldRef:
              fieldPath: spec.serviceAccountName
        - name: _l5d_ns
          value: linkerd
        - name: _l5d_trustdomain
          value: cluster.local
        - name: LINKERD2_PROXY_IDENTITY_LOCAL_NAME
          value: $(_pod_sa).$(_pod_ns).serviceaccount.identity.$(_l5d_ns).$(_l5d_trustdomain)
        - name: LINKERD2_PROXY_IDENTITY_SVC_NAME
          value: linkerd-identity.$(_l5d_ns).serviceaccount.identity.$(_l5d_ns).$(_l5d_trustdomain)
        - name: LINKERD2_PROXY_DESTINATION_SVC_NAME
          value: linkerd-destination.$(_l5d_ns).serviceaccount.identity.$(_l5d_ns).$(_l5d_trustdomain)
        - name: LINKERD2_PROXY_TAP_SVC_NAME
          value: linkerd-tap.$(_l5d_ns).serviceaccount.identity.$(_l5d_ns).$(_l5d_trustdomain)
        image: gcr.io/linkerd-io/proxy:install-proxy-version
        imagePullPolicy: IfNotPresent
        livenessProbe:
          httpGet:
            path: /live
            port: 4191
          initialDelaySeconds: 10
        name: linkerd-proxy
        ports:
        - containerPort: 4143
          name: linkerd-proxy
        - containerPort: 4191
          name: linkerd-admin
        readinessProbe:
          httpGet:
            path: /ready
            port: 4191
          initialDelaySeconds: 2
        resources:
        securityContext:
          allowPrivilegeEscalation: false
          readOnlyRootFilesystem: true
          runAsUser: 2102
        terminationMessagePolicy: FallbackToLogsOnError
        volumeMounts:
        - mountPath: /var/run/linkerd/identity/end-entity
          name: linkerd-identity-end-entity
      initContainers:
      - args:
        - --incoming-proxy-port
        - "4143"
        - --outgoing-proxy-port
        - "4140"
        - --proxy-uid
        - "2102"
        - --inbound-ports-to-ignore
        - 4190,4191
        - --outbound-ports-to-ignore
        - "443"
        image: gcr.io/linkerd-io/proxy-init:v1.3.3
        imagePullPolicy: IfNotPresent
        name: linkerd-init
        resources:
          limits:
            cpu: "100m"
            memory: "50Mi"
          requests:
            cpu: "10m"
            memory: "10Mi"
        securityContext:
          allowPrivilegeEscalation: false
          capabilities:
            add:
            - NET_ADMIN
            - NET_RAW
          privileged: false
          readOnlyRootFilesystem: true
          runAsNonRoot: false
          runAsUser: 0
        terminationMessagePolicy: FallbackToLogsOnError
      serviceAccountName: linkerd-proxy-injector
      volumes:
      - configMap:
          name: linkerd-config
        name: config
      - name: tls
        secret:
          secretName: linkerd-proxy-injector-tls
      - emptyDir:
          medium: Memory
        name: linkerd-identity-end-entity
---
kind: Service
apiVersion: v1
metadata:
  name: linkerd-proxy-injector
  namespace: linkerd
  labels:
    linkerd.io/control-plane-component: proxy-injector
    linkerd.io/control-plane-ns: linkerd
  annotations:
    linkerd.io/created-by: linkerd/cli dev-undefined
spec:
  type: ClusterIP
  selector:
    linkerd.io/control-plane-component: proxy-injector
  ports:
  - name: proxy-injector
    port: 443
    targetPort: proxy-injector
---
###
### Service Profile Validator
###
---
kind: Service
apiVersion: v1
metadata:
  name: linkerd-sp-validator
  namespace: linkerd
  labels:
    linkerd.io/control-plane-component: sp-validator
    linkerd.io/control-plane-ns: linkerd
  annotations:
    linkerd.io/created-by: linkerd/cli dev-undefined
spec:
  type: ClusterIP
  selector:
    linkerd.io/control-plane-component: sp-validator
  ports:
  - name: sp-validator
    port: 443
    targetPort: sp-validator
---
apiVersion: apps/v1
kind: Deployment
metadata:
  annotations:
    linkerd.io/created-by: linkerd/cli dev-undefined
  labels:
    app.kubernetes.io/name: sp-validator
    app.kubernetes.io/part-of: Linkerd
    app.kubernetes.io/version: install-control-plane-version
    linkerd.io/control-plane-component: sp-validator
    linkerd.io/control-plane-ns: linkerd
  name: linkerd-sp-validator
  namespace: linkerd
spec:
  replicas: 1
  selector:
    matchLabels:
      linkerd.io/control-plane-component: sp-validator
  template:
    metadata:
      annotations:
        linkerd.io/created-by: linkerd/cli dev-undefined
        linkerd.io/identity-mode: default
        linkerd.io/proxy-version: install-proxy-version
      labels:
        linkerd.io/control-plane-component: sp-validator
        linkerd.io/control-plane-ns: linkerd
        linkerd.io/workload-ns: linkerd
        linkerd.io/proxy-deployment: linkerd-sp-validator
    spec:
      nodeSelector:
        beta.kubernetes.io/os: linux
      containers:
      - args:
        - sp-validator
        - -log-level=info
        image: gcr.io/linkerd-io/controller:install-control-plane-version
        imagePullPolicy: IfNotPresent
        livenessProbe:
          httpGet:
            path: /ping
            port: 9997
          initialDelaySeconds: 10
        name: sp-validator
        ports:
        - containerPort: 8443
          name: sp-validator
        - containerPort: 9997
          name: admin-http
        readinessProbe:
          failureThreshold: 7
          httpGet:
            path: /ready
            port: 9997
        securityContext:
          runAsUser: 2103
        volumeMounts:
        - mountPath: /var/run/linkerd/tls
          name: tls
          readOnly: true
      - env:
        - name: LINKERD2_PROXY_LOG
          value: warn,linkerd=info
        - name: LINKERD2_PROXY_DESTINATION_SVC_ADDR
          value: linkerd-dst.linkerd.svc.cluster.local:8086
        - name: LINKERD2_PROXY_DESTINATION_GET_NETWORKS
          value: "10.0.0.0/8,172.16.0.0/12,192.168.0.0/16"
        - name: LINKERD2_PROXY_CONTROL_LISTEN_ADDR
          value: 0.0.0.0:4190
        - name: LINKERD2_PROXY_ADMIN_LISTEN_ADDR
          value: 0.0.0.0:4191
        - name: LINKERD2_PROXY_OUTBOUND_LISTEN_ADDR
          value: 127.0.0.1:4140
        - name: LINKERD2_PROXY_INBOUND_LISTEN_ADDR
          value: 0.0.0.0:4143
        - name: LINKERD2_PROXY_DESTINATION_GET_SUFFIXES
          value: svc.cluster.local.
        - name: LINKERD2_PROXY_DESTINATION_PROFILE_SUFFIXES
          value: svc.cluster.local.
        - name: LINKERD2_PROXY_INBOUND_ACCEPT_KEEPALIVE
          value: 10000ms
        - name: LINKERD2_PROXY_OUTBOUND_CONNECT_KEEPALIVE
          value: 10000ms
        - name: _pod_ns
          valueFrom:
            fieldRef:
              fieldPath: metadata.namespace
        - name: LINKERD2_PROXY_DESTINATION_CONTEXT
          value: ns:$(_pod_ns)
        - name: LINKERD2_PROXY_IDENTITY_DIR
          value: /var/run/linkerd/identity/end-entity
        - name: LINKERD2_PROXY_IDENTITY_TRUST_ANCHORS
          value: |
            -----BEGIN CERTIFICATE-----
            MIIBYDCCAQegAwIBAgIBATAKBggqhkjOPQQDAjAYMRYwFAYDVQQDEw1jbHVzdGVy
            LmxvY2FsMB4XDTE5MDMwMzAxNTk1MloXDTI5MDIyODAyMDM1MlowGDEWMBQGA1UE
            AxMNY2x1c3Rlci5sb2NhbDBZMBMGByqGSM49AgEGCCqGSM49AwEHA0IABAChpAt0
            xtgO9qbVtEtDK80N6iCL2Htyf2kIv2m5QkJ1y0TFQi5hTVe3wtspJ8YpZF0pl364
            6TiYeXB8tOOhIACjQjBAMA4GA1UdDwEB/wQEAwIBBjAdBgNVHSUEFjAUBggrBgEF
            BQcDAQYIKwYBBQUHAwIwDwYDVR0TAQH/BAUwAwEB/zAKBggqhkjOPQQDAgNHADBE
            AiBQ/AAwF8kG8VOmRSUTPakSSa/N4mqK2HsZuhQXCmiZHwIgZEzI5DCkpU7w3SIv
            OLO4Zsk1XrGZHGsmyiEyvYF9lpY=
            -----END CERTIFICATE-----
        - name: LINKERD2_PROXY_IDENTITY_TOKEN_FILE
          value: /var/run/secrets/kubernetes.io/serviceaccount/token
        - name: LINKERD2_PROXY_IDENTITY_SVC_ADDR
          value: linkerd-identity.linkerd.svc.cluster.local:8080
        - name: _pod_sa
          valueFrom:
            fieldRef:
              fieldPath: spec.serviceAccountName
        - name: _l5d_ns
          value: linkerd
        - name: _l5d_trustdomain
          value: cluster.local
        - name: LINKERD2_PROXY_IDENTITY_LOCAL_NAME
          value: $(_pod_sa).$(_pod_ns).serviceaccount.identity.$(_l5d_ns).$(_l5d_trustdomain)
        - name: LINKERD2_PROXY_IDENTITY_SVC_NAME
          value: linkerd-identity.$(_l5d_ns).serviceaccount.identity.$(_l5d_ns).$(_l5d_trustdomain)
        - name: LINKERD2_PROXY_DESTINATION_SVC_NAME
          value: linkerd-destination.$(_l5d_ns).serviceaccount.identity.$(_l5d_ns).$(_l5d_trustdomain)
        - name: LINKERD2_PROXY_TAP_SVC_NAME
          value: linkerd-tap.$(_l5d_ns).serviceaccount.identity.$(_l5d_ns).$(_l5d_trustdomain)
        image: gcr.io/linkerd-io/proxy:install-proxy-version
        imagePullPolicy: IfNotPresent
        livenessProbe:
          httpGet:
            path: /live
            port: 4191
          initialDelaySeconds: 10
        name: linkerd-proxy
        ports:
        - containerPort: 4143
          name: linkerd-proxy
        - containerPort: 4191
          name: linkerd-admin
        readinessProbe:
          httpGet:
            path: /ready
            port: 4191
          initialDelaySeconds: 2
        resources:
        securityContext:
          allowPrivilegeEscalation: false
          readOnlyRootFilesystem: true
          runAsUser: 2102
        terminationMessagePolicy: FallbackToLogsOnError
        volumeMounts:
        - mountPath: /var/run/linkerd/identity/end-entity
          name: linkerd-identity-end-entity
      initContainers:
      - args:
        - --incoming-proxy-port
        - "4143"
        - --outgoing-proxy-port
        - "4140"
        - --proxy-uid
        - "2102"
        - --inbound-ports-to-ignore
        - 4190,4191
        - --outbound-ports-to-ignore
        - "443"
        image: gcr.io/linkerd-io/proxy-init:v1.3.3
        imagePullPolicy: IfNotPresent
        name: linkerd-init
        resources:
          limits:
            cpu: "100m"
            memory: "50Mi"
          requests:
            cpu: "10m"
            memory: "10Mi"
        securityContext:
          allowPrivilegeEscalation: false
          capabilities:
            add:
            - NET_ADMIN
            - NET_RAW
          privileged: false
          readOnlyRootFilesystem: true
          runAsNonRoot: false
          runAsUser: 0
        terminationMessagePolicy: FallbackToLogsOnError
      serviceAccountName: linkerd-sp-validator
      volumes:
      - name: tls
        secret:
          secretName: linkerd-sp-validator-tls
      - emptyDir:
          medium: Memory
        name: linkerd-identity-end-entity
---
###
### Tap
###
---
kind: Service
apiVersion: v1
metadata:
  name: linkerd-tap
  namespace: linkerd
  labels:
    linkerd.io/control-plane-component: tap
    linkerd.io/control-plane-ns: linkerd
  annotations:
    linkerd.io/created-by: linkerd/cli dev-undefined
spec:
  type: ClusterIP
  selector:
    linkerd.io/control-plane-component: tap
  ports:
  - name: grpc
    port: 8088
    targetPort: 8088
  - name: apiserver
    port: 443
    targetPort: apiserver
---
kind: Deployment
apiVersion: apps/v1
metadata:
  annotations:
    linkerd.io/created-by: linkerd/cli dev-undefined
  labels:
    app.kubernetes.io/name: tap
    app.kubernetes.io/part-of: Linkerd
    app.kubernetes.io/version: install-control-plane-version
    linkerd.io/control-plane-component: tap
    linkerd.io/control-plane-ns: linkerd
  name: linkerd-tap
  namespace: linkerd
spec:
  replicas: 1
  selector:
    matchLabels:
      linkerd.io/control-plane-component: tap
      linkerd.io/control-plane-ns: linkerd
      linkerd.io/proxy-deployment: linkerd-tap
  template:
    metadata:
      annotations:
        linkerd.io/created-by: linkerd/cli dev-undefined
        linkerd.io/identity-mode: default
        linkerd.io/proxy-version: install-proxy-version
      labels:
        linkerd.io/control-plane-component: tap
        linkerd.io/control-plane-ns: linkerd
        linkerd.io/workload-ns: linkerd
        linkerd.io/proxy-deployment: linkerd-tap
    spec:
      nodeSelector:
        beta.kubernetes.io/os: linux
      containers:
      - args:
        - tap
        - -controller-namespace=linkerd
        - -log-level=info
        image: gcr.io/linkerd-io/controller:install-control-plane-version
        imagePullPolicy: IfNotPresent
        livenessProbe:
          httpGet:
            path: /ping
            port: 9998
          initialDelaySeconds: 10
        name: tap
        ports:
        - containerPort: 8088
          name: grpc
        - containerPort: 8089
          name: apiserver
        - containerPort: 9998
          name: admin-http
        readinessProbe:
          failureThreshold: 7
          httpGet:
            path: /ready
            port: 9998
        securityContext:
          runAsUser: 2103
        volumeMounts:
        - mountPath: /var/run/linkerd/tls
          name: tls
          readOnly: true
        - mountPath: /var/run/linkerd/config
          name: config
      - env:
        - name: LINKERD2_PROXY_LOG
          value: warn,linkerd=info
        - name: LINKERD2_PROXY_DESTINATION_SVC_ADDR
          value: linkerd-dst.linkerd.svc.cluster.local:8086
        - name: LINKERD2_PROXY_DESTINATION_GET_NETWORKS
          value: "10.0.0.0/8,172.16.0.0/12,192.168.0.0/16"
        - name: LINKERD2_PROXY_CONTROL_LISTEN_ADDR
          value: 0.0.0.0:4190
        - name: LINKERD2_PROXY_ADMIN_LISTEN_ADDR
          value: 0.0.0.0:4191
        - name: LINKERD2_PROXY_OUTBOUND_LISTEN_ADDR
          value: 127.0.0.1:4140
        - name: LINKERD2_PROXY_INBOUND_LISTEN_ADDR
          value: 0.0.0.0:4143
        - name: LINKERD2_PROXY_DESTINATION_GET_SUFFIXES
          value: svc.cluster.local.
        - name: LINKERD2_PROXY_DESTINATION_PROFILE_SUFFIXES
          value: svc.cluster.local.
        - name: LINKERD2_PROXY_INBOUND_ACCEPT_KEEPALIVE
          value: 10000ms
        - name: LINKERD2_PROXY_OUTBOUND_CONNECT_KEEPALIVE
          value: 10000ms
        - name: _pod_ns
          valueFrom:
            fieldRef:
              fieldPath: metadata.namespace
        - name: LINKERD2_PROXY_DESTINATION_CONTEXT
          value: ns:$(_pod_ns)
        - name: LINKERD2_PROXY_IDENTITY_DIR
          value: /var/run/linkerd/identity/end-entity
        - name: LINKERD2_PROXY_IDENTITY_TRUST_ANCHORS
          value: |
            -----BEGIN CERTIFICATE-----
            MIIBYDCCAQegAwIBAgIBATAKBggqhkjOPQQDAjAYMRYwFAYDVQQDEw1jbHVzdGVy
            LmxvY2FsMB4XDTE5MDMwMzAxNTk1MloXDTI5MDIyODAyMDM1MlowGDEWMBQGA1UE
            AxMNY2x1c3Rlci5sb2NhbDBZMBMGByqGSM49AgEGCCqGSM49AwEHA0IABAChpAt0
            xtgO9qbVtEtDK80N6iCL2Htyf2kIv2m5QkJ1y0TFQi5hTVe3wtspJ8YpZF0pl364
            6TiYeXB8tOOhIACjQjBAMA4GA1UdDwEB/wQEAwIBBjAdBgNVHSUEFjAUBggrBgEF
            BQcDAQYIKwYBBQUHAwIwDwYDVR0TAQH/BAUwAwEB/zAKBggqhkjOPQQDAgNHADBE
            AiBQ/AAwF8kG8VOmRSUTPakSSa/N4mqK2HsZuhQXCmiZHwIgZEzI5DCkpU7w3SIv
            OLO4Zsk1XrGZHGsmyiEyvYF9lpY=
            -----END CERTIFICATE-----
        - name: LINKERD2_PROXY_IDENTITY_TOKEN_FILE
          value: /var/run/secrets/kubernetes.io/serviceaccount/token
        - name: LINKERD2_PROXY_IDENTITY_SVC_ADDR
          value: linkerd-identity.linkerd.svc.cluster.local:8080
        - name: _pod_sa
          valueFrom:
            fieldRef:
              fieldPath: spec.serviceAccountName
        - name: _l5d_ns
          value: linkerd
        - name: _l5d_trustdomain
          value: cluster.local
        - name: LINKERD2_PROXY_IDENTITY_LOCAL_NAME
          value: $(_pod_sa).$(_pod_ns).serviceaccount.identity.$(_l5d_ns).$(_l5d_trustdomain)
        - name: LINKERD2_PROXY_IDENTITY_SVC_NAME
          value: linkerd-identity.$(_l5d_ns).serviceaccount.identity.$(_l5d_ns).$(_l5d_trustdomain)
        - name: LINKERD2_PROXY_DESTINATION_SVC_NAME
          value: linkerd-destination.$(_l5d_ns).serviceaccount.identity.$(_l5d_ns).$(_l5d_trustdomain)
        - name: LINKERD2_PROXY_TAP_SVC_NAME
          value: linkerd-tap.$(_l5d_ns).serviceaccount.identity.$(_l5d_ns).$(_l5d_trustdomain)
        image: gcr.io/linkerd-io/proxy:install-proxy-version
        imagePullPolicy: IfNotPresent
        livenessProbe:
          httpGet:
            path: /live
            port: 4191
          initialDelaySeconds: 10
        name: linkerd-proxy
        ports:
        - containerPort: 4143
          name: linkerd-proxy
        - containerPort: 4191
          name: linkerd-admin
        readinessProbe:
          httpGet:
            path: /ready
            port: 4191
          initialDelaySeconds: 2
        resources:
        securityContext:
          allowPrivilegeEscalation: false
          readOnlyRootFilesystem: true
          runAsUser: 2102
        terminationMessagePolicy: FallbackToLogsOnError
        volumeMounts:
        - mountPath: /var/run/linkerd/identity/end-entity
          name: linkerd-identity-end-entity
      initContainers:
      - args:
        - --incoming-proxy-port
        - "4143"
        - --outgoing-proxy-port
        - "4140"
        - --proxy-uid
        - "2102"
        - --inbound-ports-to-ignore
        - 4190,4191
        - --outbound-ports-to-ignore
        - "443"
        image: gcr.io/linkerd-io/proxy-init:v1.3.3
        imagePullPolicy: IfNotPresent
        name: linkerd-init
        resources:
          limits:
            cpu: "100m"
            memory: "50Mi"
          requests:
            cpu: "10m"
            memory: "10Mi"
        securityContext:
          allowPrivilegeEscalation: false
          capabilities:
            add:
            - NET_ADMIN
            - NET_RAW
          privileged: false
          readOnlyRootFilesystem: true
          runAsNonRoot: false
          runAsUser: 0
        terminationMessagePolicy: FallbackToLogsOnError
      serviceAccountName: linkerd-tap
      volumes:
      - configMap:
          name: linkerd-config
        name: config
      - emptyDir:
          medium: Memory
        name: linkerd-identity-end-entity
      - name: tls
        secret:
          secretName: linkerd-tap-tls

---
###
### linkerd add-ons configuration
###
---
kind: ConfigMap
apiVersion: v1
metadata:
  name: linkerd-config-addons
  namespace: linkerd
  labels:
    linkerd.io/control-plane-ns: linkerd
  annotations:
    linkerd.io/created-by: linkerd/cli dev-undefined
data:
  values: |-
    global:
      grafanaUrl: ""
    grafana:
      enabled: true
      image:
        name: gcr.io/linkerd-io/grafana
      name: linkerd-grafana
    prometheus:
      args:
        config.file: /etc/prometheus/prometheus.yml
        log.level: info
        storage.tsdb.path: /data
        storage.tsdb.retention.time: 6h
      enabled: true
      globalConfig:
        evaluation_interval: 10s
        scrape_interval: 10s
        scrape_timeout: 10s
      image: prom/prometheus:v2.15.2
      name: linkerd-prometheus
    tracing:
      enabled: false
---
###
### Grafana RBAC
###
---
kind: ServiceAccount
apiVersion: v1
metadata:
  name: linkerd-grafana
  namespace: linkerd
  labels:
    linkerd.io/control-plane-component: grafana
    linkerd.io/control-plane-ns: linkerd
---
###
### Grafana
###
---
kind: ConfigMap
apiVersion: v1
metadata:
  name: linkerd-grafana-config
  namespace: linkerd
  labels:
    linkerd.io/control-plane-component: grafana
    linkerd.io/control-plane-ns: linkerd
  annotations:
    linkerd.io/created-by: linkerd/cli dev-undefined
data:
  grafana.ini: |-
    instance_name = linkerd-grafana

    [server]
    root_url = %(protocol)s://%(domain)s:/grafana/

    [auth]
    disable_login_form = true

    [auth.anonymous]
    enabled = true
    org_role = Editor

    [auth.basic]
    enabled = false

    [analytics]
    check_for_updates = false

    [panels]
    disable_sanitize_html = true

  datasources.yaml: |-
    apiVersion: 1
    datasources:
    - name: prometheus
      type: prometheus
      access: proxy
      orgId: 1
      url: http://linkerd-prometheus.linkerd.svc.cluster.local:9090
      isDefault: true
      jsonData:
        timeInterval: "5s"
      version: 1
      editable: true

  dashboards.yaml: |-
    apiVersion: 1
    providers:
    - name: 'default'
      orgId: 1
      folder: ''
      type: file
      disableDeletion: true
      editable: true
      options:
        path: /var/lib/grafana/dashboards
        homeDashboardId: linkerd-top-line
---
kind: Service
apiVersion: v1
metadata:
  name: linkerd-grafana
  namespace: linkerd
  labels:
    linkerd.io/control-plane-component: grafana
    linkerd.io/control-plane-ns: linkerd
  annotations:
    linkerd.io/created-by: linkerd/cli dev-undefined
spec:
  type: ClusterIP
  selector:
    linkerd.io/control-plane-component: grafana
  ports:
  - name: http
    port: 3000
    targetPort: 3000
---
apiVersion: apps/v1
kind: Deployment
metadata:
  annotations:
    linkerd.io/created-by: linkerd/cli dev-undefined
  labels:
    app.kubernetes.io/name: grafana
    app.kubernetes.io/part-of: Linkerd
    app.kubernetes.io/version: install-control-plane-version
    linkerd.io/control-plane-component: grafana
    linkerd.io/control-plane-ns: linkerd
  name: linkerd-grafana
  namespace: linkerd
spec:
  replicas: 1
  selector:
    matchLabels:
      linkerd.io/control-plane-component: grafana
      linkerd.io/control-plane-ns: linkerd
      linkerd.io/proxy-deployment: linkerd-grafana
  template:
    metadata:
      annotations:
        linkerd.io/created-by: linkerd/cli dev-undefined
        linkerd.io/identity-mode: default
        linkerd.io/proxy-version: install-proxy-version
      labels:
        linkerd.io/control-plane-component: grafana
        linkerd.io/control-plane-ns: linkerd
        linkerd.io/workload-ns: linkerd
        linkerd.io/proxy-deployment: linkerd-grafana
    spec:
      nodeSelector:
        beta.kubernetes.io/os: linux
      containers:
      - env:
        - name: GF_PATHS_DATA
          value: /data
        image: gcr.io/linkerd-io/grafana:install-control-plane-version
        imagePullPolicy: IfNotPresent
        livenessProbe:
          httpGet:
            path: /api/health
            port: 3000
          initialDelaySeconds: 30
        name: grafana
        ports:
        - containerPort: 3000
          name: http
        readinessProbe:
          httpGet:
            path: /api/health
            port: 3000
        securityContext:
          runAsUser: 472
        volumeMounts:
        - mountPath: /data
          name: data
        - mountPath: /etc/grafana
          name: grafana-config
          readOnly: true
      - env:
        - name: LINKERD2_PROXY_LOG
          value: warn,linkerd=info
        - name: LINKERD2_PROXY_DESTINATION_SVC_ADDR
          value: linkerd-dst.linkerd.svc.cluster.local:8086
        - name: LINKERD2_PROXY_DESTINATION_GET_NETWORKS
          value: "10.0.0.0/8,172.16.0.0/12,192.168.0.0/16"
        - name: LINKERD2_PROXY_CONTROL_LISTEN_ADDR
          value: 0.0.0.0:4190
        - name: LINKERD2_PROXY_ADMIN_LISTEN_ADDR
          value: 0.0.0.0:4191
        - name: LINKERD2_PROXY_OUTBOUND_LISTEN_ADDR
          value: 127.0.0.1:4140
        - name: LINKERD2_PROXY_INBOUND_LISTEN_ADDR
          value: 0.0.0.0:4143
        - name: LINKERD2_PROXY_DESTINATION_GET_SUFFIXES
          value: svc.cluster.local.
        - name: LINKERD2_PROXY_DESTINATION_PROFILE_SUFFIXES
          value: svc.cluster.local.
        - name: LINKERD2_PROXY_INBOUND_ACCEPT_KEEPALIVE
          value: 10000ms
        - name: LINKERD2_PROXY_OUTBOUND_CONNECT_KEEPALIVE
          value: 10000ms
        - name: _pod_ns
          valueFrom:
            fieldRef:
              fieldPath: metadata.namespace
        - name: LINKERD2_PROXY_DESTINATION_CONTEXT
          value: ns:$(_pod_ns)
        - name: LINKERD2_PROXY_IDENTITY_DIR
          value: /var/run/linkerd/identity/end-entity
        - name: LINKERD2_PROXY_IDENTITY_TRUST_ANCHORS
          value: |
            -----BEGIN CERTIFICATE-----
            MIIBYDCCAQegAwIBAgIBATAKBggqhkjOPQQDAjAYMRYwFAYDVQQDEw1jbHVzdGVy
            LmxvY2FsMB4XDTE5MDMwMzAxNTk1MloXDTI5MDIyODAyMDM1MlowGDEWMBQGA1UE
            AxMNY2x1c3Rlci5sb2NhbDBZMBMGByqGSM49AgEGCCqGSM49AwEHA0IABAChpAt0
            xtgO9qbVtEtDK80N6iCL2Htyf2kIv2m5QkJ1y0TFQi5hTVe3wtspJ8YpZF0pl364
            6TiYeXB8tOOhIACjQjBAMA4GA1UdDwEB/wQEAwIBBjAdBgNVHSUEFjAUBggrBgEF
            BQcDAQYIKwYBBQUHAwIwDwYDVR0TAQH/BAUwAwEB/zAKBggqhkjOPQQDAgNHADBE
            AiBQ/AAwF8kG8VOmRSUTPakSSa/N4mqK2HsZuhQXCmiZHwIgZEzI5DCkpU7w3SIv
            OLO4Zsk1XrGZHGsmyiEyvYF9lpY=
            -----END CERTIFICATE-----
        - name: LINKERD2_PROXY_IDENTITY_TOKEN_FILE
          value: /var/run/secrets/kubernetes.io/serviceaccount/token
        - name: LINKERD2_PROXY_IDENTITY_SVC_ADDR
          value: linkerd-identity.linkerd.svc.cluster.local:8080
        - name: _pod_sa
          valueFrom:
            fieldRef:
              fieldPath: spec.serviceAccountName
        - name: _l5d_ns
          value: linkerd
        - name: _l5d_trustdomain
          value: cluster.local
        - name: LINKERD2_PROXY_IDENTITY_LOCAL_NAME
          value: $(_pod_sa).$(_pod_ns).serviceaccount.identity.$(_l5d_ns).$(_l5d_trustdomain)
        - name: LINKERD2_PROXY_IDENTITY_SVC_NAME
          value: linkerd-identity.$(_l5d_ns).serviceaccount.identity.$(_l5d_ns).$(_l5d_trustdomain)
        - name: LINKERD2_PROXY_DESTINATION_SVC_NAME
          value: linkerd-destination.$(_l5d_ns).serviceaccount.identity.$(_l5d_ns).$(_l5d_trustdomain)
        - name: LINKERD2_PROXY_TAP_SVC_NAME
          value: linkerd-tap.$(_l5d_ns).serviceaccount.identity.$(_l5d_ns).$(_l5d_trustdomain)
        image: gcr.io/linkerd-io/proxy:install-proxy-version
        imagePullPolicy: IfNotPresent
        livenessProbe:
          httpGet:
            path: /live
            port: 4191
          initialDelaySeconds: 10
        name: linkerd-proxy
        ports:
        - containerPort: 4143
          name: linkerd-proxy
        - containerPort: 4191
          name: linkerd-admin
        readinessProbe:
          httpGet:
            path: /ready
            port: 4191
          initialDelaySeconds: 2
        resources:
        securityContext:
          allowPrivilegeEscalation: false
          readOnlyRootFilesystem: true
          runAsUser: 2102
        terminationMessagePolicy: FallbackToLogsOnError
        volumeMounts:
        - mountPath: /var/run/linkerd/identity/end-entity
          name: linkerd-identity-end-entity
      initContainers:
      - args:
        - --incoming-proxy-port
        - "4143"
        - --outgoing-proxy-port
        - "4140"
        - --proxy-uid
        - "2102"
        - --inbound-ports-to-ignore
        - 4190,4191
        - --outbound-ports-to-ignore
        - "443"
        image: gcr.io/linkerd-io/proxy-init:v1.3.3
        imagePullPolicy: IfNotPresent
        name: linkerd-init
        resources:
          limits:
            cpu: "100m"
            memory: "50Mi"
          requests:
            cpu: "10m"
            memory: "10Mi"
        securityContext:
          allowPrivilegeEscalation: false
          capabilities:
            add:
            - NET_ADMIN
            - NET_RAW
          privileged: false
          readOnlyRootFilesystem: true
          runAsNonRoot: false
          runAsUser: 0
        terminationMessagePolicy: FallbackToLogsOnError
      serviceAccountName: linkerd-grafana
      volumes:
      - emptyDir: {}
        name: data
      - configMap:
          items:
          - key: grafana.ini
            path: grafana.ini
          - key: datasources.yaml
            path: provisioning/datasources/datasources.yaml
          - key: dashboards.yaml
            path: provisioning/dashboards/dashboards.yaml
          name: linkerd-grafana-config
        name: grafana-config
      - emptyDir:
          medium: Memory
        name: linkerd-identity-end-entity
---
###
### Prometheus RBAC
###
---
kind: ClusterRole
apiVersion: rbac.authorization.k8s.io/v1
metadata:
  name: linkerd-linkerd-prometheus
  labels:
    linkerd.io/control-plane-component: prometheus
    linkerd.io/control-plane-ns: linkerd
rules:
- apiGroups: [""]
  resources: ["nodes", "nodes/proxy", "pods"]
  verbs: ["get", "list", "watch"]
---
kind: ClusterRoleBinding
apiVersion: rbac.authorization.k8s.io/v1
metadata:
  name: linkerd-linkerd-prometheus
  labels:
    linkerd.io/control-plane-component: prometheus
    linkerd.io/control-plane-ns: linkerd
roleRef:
  apiGroup: rbac.authorization.k8s.io
  kind: ClusterRole
  name: linkerd-linkerd-prometheus
subjects:
- kind: ServiceAccount
  name: linkerd-prometheus
  namespace: linkerd
---
kind: ServiceAccount
apiVersion: v1
metadata:
  name: linkerd-prometheus
  namespace: linkerd
  labels:
    linkerd.io/control-plane-component: prometheus
    linkerd.io/control-plane-ns: linkerd
---
###
### Prometheus
###
---
kind: ConfigMap
apiVersion: v1
metadata:
  name: linkerd-prometheus-config
  namespace: linkerd
  labels:
    linkerd.io/control-plane-component: prometheus
    linkerd.io/control-plane-ns: linkerd
  annotations:
    linkerd.io/created-by: linkerd/cli dev-undefined
data:
  prometheus.yml: |-
    global:
      evaluation_interval: 10s
      scrape_interval: 10s
      scrape_timeout: 10s

    rule_files:
    - /etc/prometheus/*_rules.yml
    - /etc/prometheus/*_rules.yaml

    scrape_configs:
    - job_name: 'prometheus'
      static_configs:
      - targets: ['localhost:9090']

    - job_name: 'grafana'
      kubernetes_sd_configs:
      - role: pod
        namespaces:
          names: ['linkerd']
      relabel_configs:
      - source_labels:
        - __meta_kubernetes_pod_container_name
        action: keep
        regex: ^grafana$

    #  Required for: https://grafana.com/grafana/dashboards/315
    - job_name: 'kubernetes-nodes-cadvisor'
      scheme: https
      tls_config:
        ca_file: /var/run/secrets/kubernetes.io/serviceaccount/ca.crt
        insecure_skip_verify: true
      bearer_token_file: /var/run/secrets/kubernetes.io/serviceaccount/token

      kubernetes_sd_configs:
      - role: node
      relabel_configs:
      - action: labelmap
        regex: __meta_kubernetes_node_label_(.+)
      - target_label: __address__
        replacement: kubernetes.default.svc:443
      - source_labels: [__meta_kubernetes_node_name]
        regex: (.+)
        target_label: __metrics_path__
        replacement: /api/v1/nodes/$1/proxy/metrics/cadvisor
      metric_relabel_configs:
      - source_labels: [__name__]
        regex: '(container|machine)_(cpu|memory|network|fs)_(.+)'
        action: keep
      - source_labels: [__name__]
        regex: 'container_memory_failures_total' # unneeded large metric
        action: drop

    - job_name: 'linkerd-controller'
      kubernetes_sd_configs:
      - role: pod
        namespaces:
          names: ['linkerd']
      relabel_configs:
      - source_labels:
        - __meta_kubernetes_pod_label_linkerd_io_control_plane_component
        - __meta_kubernetes_pod_container_port_name
        action: keep
        regex: (.*);admin-http$
      - source_labels: [__meta_kubernetes_pod_container_name]
        action: replace
        target_label: component

    - job_name: 'linkerd-service-mirror'
      kubernetes_sd_configs:
      - role: pod
      relabel_configs:
      - source_labels:
        - __meta_kubernetes_pod_label_linkerd_io_control_plane_component
        - __meta_kubernetes_pod_container_port_name
        action: keep
        regex: linkerd-service-mirror;admin-http$
      - source_labels: [__meta_kubernetes_pod_container_name]
        action: replace
        target_label: component

    - job_name: 'linkerd-proxy'
      kubernetes_sd_configs:
      - role: pod
      relabel_configs:
      - source_labels:
        - __meta_kubernetes_pod_container_name
        - __meta_kubernetes_pod_container_port_name
        - __meta_kubernetes_pod_label_linkerd_io_control_plane_ns
        action: keep
        regex: ^linkerd-proxy;linkerd-admin;linkerd$
      - source_labels: [__meta_kubernetes_namespace]
        action: replace
        target_label: namespace
      - source_labels: [__meta_kubernetes_pod_name]
        action: replace
        target_label: pod
      # special case k8s' "job" label, to not interfere with prometheus' "job"
      # label
      # __meta_kubernetes_pod_label_linkerd_io_proxy_job=foo =>
      # k8s_job=foo
      - source_labels: [__meta_kubernetes_pod_label_linkerd_io_proxy_job]
        action: replace
        target_label: k8s_job
      # drop __meta_kubernetes_pod_label_linkerd_io_proxy_job
      - action: labeldrop
        regex: __meta_kubernetes_pod_label_linkerd_io_proxy_job
      # __meta_kubernetes_pod_label_linkerd_io_proxy_deployment=foo =>
      # deployment=foo
      - action: labelmap
        regex: __meta_kubernetes_pod_label_linkerd_io_proxy_(.+)
      # drop all labels that we just made copies of in the previous labelmap
      - action: labeldrop
        regex: __meta_kubernetes_pod_label_linkerd_io_proxy_(.+)
      # __meta_kubernetes_pod_label_linkerd_io_foo=bar =>
      # foo=bar
      - action: labelmap
        regex: __meta_kubernetes_pod_label_linkerd_io_(.+)
      # Copy all pod labels to tmp labels
      - action: labelmap
        regex: __meta_kubernetes_pod_label_(.+)
        replacement: __tmp_pod_label_$1
      # Take `linkerd_io_` prefixed labels and copy them without the prefix
      - action: labelmap
        regex: __tmp_pod_label_linkerd_io_(.+)
        replacement:  __tmp_pod_label_$1
      # Drop the `linkerd_io_` originals
      - action: labeldrop
        regex: __tmp_pod_label_linkerd_io_(.+)
      # Copy tmp labels into real labels
      - action: labelmap
        regex: __tmp_pod_label_(.+)
---
kind: Service
apiVersion: v1
metadata:
  name: linkerd-prometheus
  namespace: linkerd
  labels:
    linkerd.io/control-plane-component: prometheus
    linkerd.io/control-plane-ns: linkerd
  annotations:
    linkerd.io/created-by: linkerd/cli dev-undefined
spec:
  type: ClusterIP
  selector:
    linkerd.io/control-plane-component: prometheus
  ports:
  - name: admin-http
    port: 9090
    targetPort: 9090
---
apiVersion: apps/v1
kind: Deployment
metadata:
  annotations:
    linkerd.io/created-by: linkerd/cli dev-undefined
  labels:
    app.kubernetes.io/name: prometheus
    app.kubernetes.io/part-of: Linkerd
    app.kubernetes.io/version: install-control-plane-version
    linkerd.io/control-plane-component: prometheus
    linkerd.io/control-plane-ns: linkerd
  name: linkerd-prometheus
  namespace: linkerd
spec:
  replicas: 1
  selector:
    matchLabels:
      linkerd.io/control-plane-component: prometheus
      linkerd.io/control-plane-ns: linkerd
      linkerd.io/proxy-deployment: linkerd-prometheus
  template:
    metadata:
      annotations:
        linkerd.io/created-by: linkerd/cli dev-undefined
        linkerd.io/identity-mode: default
        linkerd.io/proxy-version: install-proxy-version
      labels:
        linkerd.io/control-plane-component: prometheus
        linkerd.io/control-plane-ns: linkerd
        linkerd.io/workload-ns: linkerd
        linkerd.io/proxy-deployment: linkerd-prometheus
    spec:
      nodeSelector:
        beta.kubernetes.io/os: linux
      containers:
      - args:
        - --config.file=/etc/prometheus/prometheus.yml
        - --log.level=info
        - --storage.tsdb.path=/data
        - --storage.tsdb.retention.time=6h
        image: prom/prometheus:v2.15.2
        imagePullPolicy: IfNotPresent
        livenessProbe:
          httpGet:
            path: /-/healthy
            port: 9090
          initialDelaySeconds: 30
          timeoutSeconds: 30
        name: prometheus
        ports:
        - containerPort: 9090
          name: admin-http
        readinessProbe:
          httpGet:
            path: /-/ready
            port: 9090
          initialDelaySeconds: 30
          timeoutSeconds: 30
        securityContext:
          runAsUser: 65534
        volumeMounts:
        - mountPath: /data
          name: data
        - mountPath: /etc/prometheus/prometheus.yml
          name: prometheus-config
          subPath: prometheus.yml
          readOnly: true
      - env:
        - name: LINKERD2_PROXY_LOG
          value: warn,linkerd=info
        - name: LINKERD2_PROXY_DESTINATION_SVC_ADDR
          value: linkerd-dst.linkerd.svc.cluster.local:8086
        - name: LINKERD2_PROXY_DESTINATION_GET_NETWORKS
          value: "10.0.0.0/8,172.16.0.0/12,192.168.0.0/16"
        - name: LINKERD2_PROXY_CONTROL_LISTEN_ADDR
          value: 0.0.0.0:4190
        - name: LINKERD2_PROXY_ADMIN_LISTEN_ADDR
          value: 0.0.0.0:4191
        - name: LINKERD2_PROXY_OUTBOUND_LISTEN_ADDR
          value: 127.0.0.1:4140
        - name: LINKERD2_PROXY_INBOUND_LISTEN_ADDR
          value: 0.0.0.0:4143
        - name: LINKERD2_PROXY_DESTINATION_GET_SUFFIXES
          value: svc.cluster.local.
        - name: LINKERD2_PROXY_DESTINATION_PROFILE_SUFFIXES
          value: svc.cluster.local.
        - name: LINKERD2_PROXY_INBOUND_ACCEPT_KEEPALIVE
          value: 10000ms
        - name: LINKERD2_PROXY_OUTBOUND_CONNECT_KEEPALIVE
          value: 10000ms
        - name: _pod_ns
          valueFrom:
            fieldRef:
              fieldPath: metadata.namespace
        - name: LINKERD2_PROXY_DESTINATION_CONTEXT
          value: ns:$(_pod_ns)
        - name: LINKERD2_PROXY_OUTBOUND_ROUTER_CAPACITY
          value: "10000"
        - name: LINKERD2_PROXY_IDENTITY_DIR
          value: /var/run/linkerd/identity/end-entity
        - name: LINKERD2_PROXY_IDENTITY_TRUST_ANCHORS
          value: |
            -----BEGIN CERTIFICATE-----
            MIIBYDCCAQegAwIBAgIBATAKBggqhkjOPQQDAjAYMRYwFAYDVQQDEw1jbHVzdGVy
            LmxvY2FsMB4XDTE5MDMwMzAxNTk1MloXDTI5MDIyODAyMDM1MlowGDEWMBQGA1UE
            AxMNY2x1c3Rlci5sb2NhbDBZMBMGByqGSM49AgEGCCqGSM49AwEHA0IABAChpAt0
            xtgO9qbVtEtDK80N6iCL2Htyf2kIv2m5QkJ1y0TFQi5hTVe3wtspJ8YpZF0pl364
            6TiYeXB8tOOhIACjQjBAMA4GA1UdDwEB/wQEAwIBBjAdBgNVHSUEFjAUBggrBgEF
            BQcDAQYIKwYBBQUHAwIwDwYDVR0TAQH/BAUwAwEB/zAKBggqhkjOPQQDAgNHADBE
            AiBQ/AAwF8kG8VOmRSUTPakSSa/N4mqK2HsZuhQXCmiZHwIgZEzI5DCkpU7w3SIv
            OLO4Zsk1XrGZHGsmyiEyvYF9lpY=
            -----END CERTIFICATE-----
        - name: LINKERD2_PROXY_IDENTITY_TOKEN_FILE
          value: /var/run/secrets/kubernetes.io/serviceaccount/token
        - name: LINKERD2_PROXY_IDENTITY_SVC_ADDR
          value: linkerd-identity.linkerd.svc.cluster.local:8080
        - name: _pod_sa
          valueFrom:
            fieldRef:
              fieldPath: spec.serviceAccountName
        - name: _l5d_ns
          value: linkerd
        - name: _l5d_trustdomain
          value: cluster.local
        - name: LINKERD2_PROXY_IDENTITY_LOCAL_NAME
          value: $(_pod_sa).$(_pod_ns).serviceaccount.identity.$(_l5d_ns).$(_l5d_trustdomain)
        - name: LINKERD2_PROXY_IDENTITY_SVC_NAME
          value: linkerd-identity.$(_l5d_ns).serviceaccount.identity.$(_l5d_ns).$(_l5d_trustdomain)
        - name: LINKERD2_PROXY_DESTINATION_SVC_NAME
          value: linkerd-destination.$(_l5d_ns).serviceaccount.identity.$(_l5d_ns).$(_l5d_trustdomain)
        - name: LINKERD2_PROXY_TAP_SVC_NAME
          value: linkerd-tap.$(_l5d_ns).serviceaccount.identity.$(_l5d_ns).$(_l5d_trustdomain)
        image: gcr.io/linkerd-io/proxy:install-proxy-version
        imagePullPolicy: IfNotPresent
        livenessProbe:
          httpGet:
            path: /live
            port: 4191
          initialDelaySeconds: 10
        name: linkerd-proxy
        ports:
        - containerPort: 4143
          name: linkerd-proxy
        - containerPort: 4191
          name: linkerd-admin
        readinessProbe:
          httpGet:
            path: /ready
            port: 4191
          initialDelaySeconds: 2
        resources:
        securityContext:
          allowPrivilegeEscalation: false
          readOnlyRootFilesystem: true
          runAsUser: 2102
        terminationMessagePolicy: FallbackToLogsOnError
        volumeMounts:
        - mountPath: /var/run/linkerd/identity/end-entity
          name: linkerd-identity-end-entity
      initContainers:
      - args:
        - --incoming-proxy-port
        - "4143"
        - --outgoing-proxy-port
        - "4140"
        - --proxy-uid
        - "2102"
        - --inbound-ports-to-ignore
        - 4190,4191
        - --outbound-ports-to-ignore
        - "443"
        image: gcr.io/linkerd-io/proxy-init:v1.3.2
        imagePullPolicy: IfNotPresent
        name: linkerd-init
        resources:
          limits:
            cpu: "100m"
            memory: "50Mi"
          requests:
            cpu: "10m"
            memory: "10Mi"
        securityContext:
          allowPrivilegeEscalation: false
          capabilities:
            add:
            - NET_ADMIN
            - NET_RAW
          privileged: false
          readOnlyRootFilesystem: true
          runAsNonRoot: false
          runAsUser: 0
        terminationMessagePolicy: FallbackToLogsOnError
      serviceAccountName: linkerd-prometheus
      volumes:
      - emptyDir: {}
        name: data
      - configMap:
          name: linkerd-prometheus-config
        name: prometheus-config
      - emptyDir:
          medium: Memory
        name: linkerd-identity-end-entity<|MERGE_RESOLUTION|>--- conflicted
+++ resolved
@@ -1739,8 +1739,6 @@
             path: /ready
             port: 9995
         securityContext:
-<<<<<<< HEAD
-=======
           runAsUser: 65534
         volumeMounts:
         - mountPath: /data
@@ -1944,7 +1942,6 @@
             path: /ready
             port: 9995
         securityContext:
->>>>>>> 6174b194
           runAsUser: 2103
         volumeMounts:
         - mountPath: /var/run/linkerd/config
