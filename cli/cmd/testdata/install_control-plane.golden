---
kind: ConfigMap
apiVersion: v1
metadata:
  name: linkerd-config
  namespace: linkerd
  labels:
    linkerd.io/control-plane-component: controller
    linkerd.io/control-plane-ns: linkerd
  annotations:
    linkerd.io/created-by: linkerd/cli dev-undefined
data:
  global: |
    {"linkerdNamespace":"linkerd","cniEnabled":false,"version":"install-control-plane-version","identityContext":{"trustDomain":"cluster.local","trustAnchorsPem":"-----BEGIN CERTIFICATE-----\nMIIBYDCCAQegAwIBAgIBATAKBggqhkjOPQQDAjAYMRYwFAYDVQQDEw1jbHVzdGVy\nLmxvY2FsMB4XDTE5MDMwMzAxNTk1MloXDTI5MDIyODAyMDM1MlowGDEWMBQGA1UE\nAxMNY2x1c3Rlci5sb2NhbDBZMBMGByqGSM49AgEGCCqGSM49AwEHA0IABAChpAt0\nxtgO9qbVtEtDK80N6iCL2Htyf2kIv2m5QkJ1y0TFQi5hTVe3wtspJ8YpZF0pl364\n6TiYeXB8tOOhIACjQjBAMA4GA1UdDwEB/wQEAwIBBjAdBgNVHSUEFjAUBggrBgEF\nBQcDAQYIKwYBBQUHAwIwDwYDVR0TAQH/BAUwAwEB/zAKBggqhkjOPQQDAgNHADBE\nAiBQ/AAwF8kG8VOmRSUTPakSSa/N4mqK2HsZuhQXCmiZHwIgZEzI5DCkpU7w3SIv\nOLO4Zsk1XrGZHGsmyiEyvYF9lpY=\n-----END CERTIFICATE-----\n","issuanceLifetime":"86400s","clockSkewAllowance":"20s","scheme":"linkerd.io/tls"},"autoInjectContext":null,"omitWebhookSideEffects":false,"clusterDomain":"cluster.local"}
  proxy: |
    {"proxyImage":{"imageName":"gcr.io/linkerd-io/proxy","pullPolicy":"IfNotPresent"},"proxyInitImage":{"imageName":"gcr.io/linkerd-io/proxy-init","pullPolicy":"IfNotPresent"},"controlPort":{"port":4190},"ignoreInboundPorts":[],"ignoreOutboundPorts":[],"inboundPort":{"port":4143},"adminPort":{"port":4191},"outboundPort":{"port":4140},"resource":{"requestCpu":"","requestMemory":"","limitCpu":"","limitMemory":""},"proxyUid":"2102","logLevel":{"level":"warn,linkerd=info"},"disableExternalProfiles":true,"proxyVersion":"install-proxy-version","proxyInitImageVersion":"v1.3.3","debugImage":{"imageName":"gcr.io/linkerd-io/debug","pullPolicy":"IfNotPresent"},"debugImageVersion":"install-debug-version"}
  install: |
    {"cliVersion":"dev-undefined","flags":[]}
---
###
### Identity Controller Service
###
---
kind: Secret
apiVersion: v1
metadata:
  name: linkerd-identity-issuer
  namespace: linkerd
  labels:
    linkerd.io/control-plane-component: identity
    linkerd.io/control-plane-ns: linkerd
  annotations:
    linkerd.io/created-by: linkerd/cli dev-undefined
    linkerd.io/identity-issuer-expiry: 2029-02-28T02:03:52Z
data:
  crt.pem: LS0tLS1CRUdJTiBDRVJUSUZJQ0FURS0tLS0tCk1JSUJjakNDQVJpZ0F3SUJBZ0lCQWpBS0JnZ3Foa2pPUFFRREFqQVlNUll3RkFZRFZRUURFdzFqYkhWemRHVnkKTG14dlkyRnNNQjRYRFRFNU1ETXdNekF4TlRrMU1sb1hEVEk1TURJeU9EQXlNRE0xTWxvd0tURW5NQ1VHQTFVRQpBeE1lYVdSbGJuUnBkSGt1YkdsdWEyVnlaQzVqYkhWemRHVnlMbXh2WTJGc01Ga3dFd1lIS29aSXpqMENBUVlJCktvWkl6ajBEQVFjRFFnQUVJU2cwQ21KTkJXTHhKVHNLdDcrYno4QXMxWWZxWkZ1VHEyRm5ZbzAxNk5LVnY3MGUKUUMzVDZ0T3Bhajl4dUtzWGZsVTZaa3VpVlJpaWh3K3RWMmlzcTZOQ01FQXdEZ1lEVlIwUEFRSC9CQVFEQWdFRwpNQjBHQTFVZEpRUVdNQlFHQ0NzR0FRVUZCd01CQmdnckJnRUZCUWNEQWpBUEJnTlZIUk1CQWY4RUJUQURBUUgvCk1Bb0dDQ3FHU000OUJBTUNBMGdBTUVVQ0lGK2FNMEJ3MlBkTUZEcS9LdGFCUXZIZEFZYVVQVng4dmYzam4rTTQKQWFENEFpRUE5SEJkanlXeWlLZUt4bEE4Q29PdlVBd0k5NXhjNlhVTW9EeFJTWGpucFhnPQotLS0tLUVORCBDRVJUSUZJQ0FURS0tLS0t
  key.pem: LS0tLS1CRUdJTiBFQyBQUklWQVRFIEtFWS0tLS0tCk1IY0NBUUVFSU1JSnltZWtZeitra0NMUGtGbHJVeUF1L2NISllSVHl3Zm1BVVJLS1JYZHpvQW9HQ0NxR1NNNDkKQXdFSG9VUURRZ0FFSVNnMENtSk5CV0x4SlRzS3Q3K2J6OEFzMVlmcVpGdVRxMkZuWW8wMTZOS1Z2NzBlUUMzVAo2dE9wYWo5eHVLc1hmbFU2Wmt1aVZSaWlodyt0VjJpc3F3PT0KLS0tLS1FTkQgRUMgUFJJVkFURSBLRVktLS0tLQ==
---
kind: Service
apiVersion: v1
metadata:
  name: linkerd-identity
  namespace: linkerd
  labels:
    linkerd.io/control-plane-component: identity
    linkerd.io/control-plane-ns: linkerd
  annotations:
    linkerd.io/created-by: linkerd/cli dev-undefined
spec:
  type: ClusterIP
  selector:
    linkerd.io/control-plane-component: identity
  ports:
  - name: grpc
    port: 8080
    targetPort: 8080
---
apiVersion: apps/v1
kind: Deployment
metadata:
  annotations:
    linkerd.io/created-by: linkerd/cli dev-undefined
  labels:
    app.kubernetes.io/name: identity
    app.kubernetes.io/part-of: Linkerd
    app.kubernetes.io/version: install-control-plane-version
    linkerd.io/control-plane-component: identity
    linkerd.io/control-plane-ns: linkerd
  name: linkerd-identity
  namespace: linkerd
spec:
  replicas: 1
  selector:
    matchLabels:
      linkerd.io/control-plane-component: identity
      linkerd.io/control-plane-ns: linkerd
      linkerd.io/proxy-deployment: linkerd-identity
  template:
    metadata:
      annotations:
        linkerd.io/created-by: linkerd/cli dev-undefined
        linkerd.io/identity-mode: default
        linkerd.io/proxy-version: install-proxy-version
      labels:
        linkerd.io/control-plane-component: identity
        linkerd.io/control-plane-ns: linkerd
        linkerd.io/workload-ns: linkerd
        linkerd.io/proxy-deployment: linkerd-identity
    spec:
      nodeSelector:
        beta.kubernetes.io/os: linux
      containers:
      - args:
        - identity
        - -log-level=info
        image: gcr.io/linkerd-io/controller:install-control-plane-version
        imagePullPolicy: IfNotPresent
        livenessProbe:
          httpGet:
            path: /ping
            port: 9990
          initialDelaySeconds: 10
        name: identity
        ports:
        - containerPort: 8080
          name: grpc
        - containerPort: 9990
          name: admin-http
        readinessProbe:
          failureThreshold: 7
          httpGet:
            path: /ready
            port: 9990
        securityContext:
          runAsUser: 2103
        volumeMounts:
        - mountPath: /var/run/linkerd/config
          name: config
        - mountPath: /var/run/linkerd/identity/issuer
          name: identity-issuer
      - env:
        - name: LINKERD2_PROXY_LOG
          value: warn,linkerd=info
        - name: LINKERD2_PROXY_DESTINATION_SVC_ADDR
          value: linkerd-dst.linkerd.svc.cluster.local:8086
        - name: LINKERD2_PROXY_DESTINATION_GET_NETWORKS
          value: "10.0.0.0/8,172.16.0.0/12,192.168.0.0/16"
        - name: LINKERD2_PROXY_CONTROL_LISTEN_ADDR
          value: 0.0.0.0:4190
        - name: LINKERD2_PROXY_ADMIN_LISTEN_ADDR
          value: 0.0.0.0:4191
        - name: LINKERD2_PROXY_OUTBOUND_LISTEN_ADDR
          value: 127.0.0.1:4140
        - name: LINKERD2_PROXY_INBOUND_LISTEN_ADDR
          value: 0.0.0.0:4143
        - name: LINKERD2_PROXY_DESTINATION_GET_SUFFIXES
          value: svc.cluster.local.
        - name: LINKERD2_PROXY_DESTINATION_PROFILE_SUFFIXES
          value: svc.cluster.local.
        - name: LINKERD2_PROXY_INBOUND_ACCEPT_KEEPALIVE
          value: 10000ms
        - name: LINKERD2_PROXY_OUTBOUND_CONNECT_KEEPALIVE
          value: 10000ms
        - name: _pod_ns
          valueFrom:
            fieldRef:
              fieldPath: metadata.namespace
        - name: LINKERD2_PROXY_DESTINATION_CONTEXT
          value: ns:$(_pod_ns)
        - name: LINKERD2_PROXY_IDENTITY_DIR
          value: /var/run/linkerd/identity/end-entity
        - name: LINKERD2_PROXY_IDENTITY_TRUST_ANCHORS
          value: |
            -----BEGIN CERTIFICATE-----
            MIIBYDCCAQegAwIBAgIBATAKBggqhkjOPQQDAjAYMRYwFAYDVQQDEw1jbHVzdGVy
            LmxvY2FsMB4XDTE5MDMwMzAxNTk1MloXDTI5MDIyODAyMDM1MlowGDEWMBQGA1UE
            AxMNY2x1c3Rlci5sb2NhbDBZMBMGByqGSM49AgEGCCqGSM49AwEHA0IABAChpAt0
            xtgO9qbVtEtDK80N6iCL2Htyf2kIv2m5QkJ1y0TFQi5hTVe3wtspJ8YpZF0pl364
            6TiYeXB8tOOhIACjQjBAMA4GA1UdDwEB/wQEAwIBBjAdBgNVHSUEFjAUBggrBgEF
            BQcDAQYIKwYBBQUHAwIwDwYDVR0TAQH/BAUwAwEB/zAKBggqhkjOPQQDAgNHADBE
            AiBQ/AAwF8kG8VOmRSUTPakSSa/N4mqK2HsZuhQXCmiZHwIgZEzI5DCkpU7w3SIv
            OLO4Zsk1XrGZHGsmyiEyvYF9lpY=
            -----END CERTIFICATE-----
        - name: LINKERD2_PROXY_IDENTITY_TOKEN_FILE
          value: /var/run/secrets/kubernetes.io/serviceaccount/token
        - name: LINKERD2_PROXY_IDENTITY_SVC_ADDR
          value: localhost.:8080
        - name: _pod_sa
          valueFrom:
            fieldRef:
              fieldPath: spec.serviceAccountName
        - name: _l5d_ns
          value: linkerd
        - name: _l5d_trustdomain
          value: cluster.local
        - name: LINKERD2_PROXY_IDENTITY_LOCAL_NAME
          value: $(_pod_sa).$(_pod_ns).serviceaccount.identity.$(_l5d_ns).$(_l5d_trustdomain)
        - name: LINKERD2_PROXY_IDENTITY_SVC_NAME
          value: linkerd-identity.$(_l5d_ns).serviceaccount.identity.$(_l5d_ns).$(_l5d_trustdomain)
        - name: LINKERD2_PROXY_DESTINATION_SVC_NAME
          value: linkerd-destination.$(_l5d_ns).serviceaccount.identity.$(_l5d_ns).$(_l5d_trustdomain)
        - name: LINKERD2_PROXY_TAP_SVC_NAME
          value: linkerd-tap.$(_l5d_ns).serviceaccount.identity.$(_l5d_ns).$(_l5d_trustdomain)
        image: gcr.io/linkerd-io/proxy:install-proxy-version
        imagePullPolicy: IfNotPresent
        livenessProbe:
          httpGet:
            path: /live
            port: 4191
          initialDelaySeconds: 10
        name: linkerd-proxy
        ports:
        - containerPort: 4143
          name: linkerd-proxy
        - containerPort: 4191
          name: linkerd-admin
        readinessProbe:
          httpGet:
            path: /ready
            port: 4191
          initialDelaySeconds: 2
        resources:
        securityContext:
          allowPrivilegeEscalation: false
          readOnlyRootFilesystem: true
          runAsUser: 2102
        terminationMessagePolicy: FallbackToLogsOnError
        volumeMounts:
        - mountPath: /var/run/linkerd/identity/end-entity
          name: linkerd-identity-end-entity
      initContainers:
      - args:
        - --incoming-proxy-port
        - "4143"
        - --outgoing-proxy-port
        - "4140"
        - --proxy-uid
        - "2102"
        - --inbound-ports-to-ignore
        - 4190,4191
        - --outbound-ports-to-ignore
        - "443"
        image: gcr.io/linkerd-io/proxy-init:v1.3.3
        imagePullPolicy: IfNotPresent
        name: linkerd-init
        resources:
          limits:
            cpu: "100m"
            memory: "50Mi"
          requests:
            cpu: "10m"
            memory: "10Mi"
        securityContext:
          allowPrivilegeEscalation: false
          capabilities:
            add:
            - NET_ADMIN
            - NET_RAW
          privileged: false
          readOnlyRootFilesystem: true
          runAsNonRoot: false
          runAsUser: 0
        terminationMessagePolicy: FallbackToLogsOnError
      serviceAccountName: linkerd-identity
      volumes:
      - configMap:
          name: linkerd-config
        name: config
      - name: identity-issuer
        secret:
          secretName: linkerd-identity-issuer
      - emptyDir:
          medium: Memory
        name: linkerd-identity-end-entity
---
###
### Controller
###
---
kind: Service
apiVersion: v1
metadata:
  name: linkerd-controller-api
  namespace: linkerd
  labels:
    linkerd.io/control-plane-component: controller
    linkerd.io/control-plane-ns: linkerd
  annotations:
    linkerd.io/created-by: linkerd/cli dev-undefined
spec:
  type: ClusterIP
  selector:
    linkerd.io/control-plane-component: controller
  ports:
  - name: http
    port: 8085
    targetPort: 8085
---
apiVersion: apps/v1
kind: Deployment
metadata:
  annotations:
    linkerd.io/created-by: linkerd/cli dev-undefined
  labels:
    app.kubernetes.io/name: controller
    app.kubernetes.io/part-of: Linkerd
    app.kubernetes.io/version: install-control-plane-version
    linkerd.io/control-plane-component: controller
    linkerd.io/control-plane-ns: linkerd
  name: linkerd-controller
  namespace: linkerd
spec:
  replicas: 1
  selector:
    matchLabels:
      linkerd.io/control-plane-component: controller
      linkerd.io/control-plane-ns: linkerd
      linkerd.io/proxy-deployment: linkerd-controller
  template:
    metadata:
      annotations:
        linkerd.io/created-by: linkerd/cli dev-undefined
        linkerd.io/identity-mode: default
        linkerd.io/proxy-version: install-proxy-version
      labels:
        linkerd.io/control-plane-component: controller
        linkerd.io/control-plane-ns: linkerd
        linkerd.io/workload-ns: linkerd
        linkerd.io/proxy-deployment: linkerd-controller
    spec:
      nodeSelector:
        beta.kubernetes.io/os: linux
      containers:
      - args:
        - public-api
        - -prometheus-url=http://linkerd-prometheus.linkerd.svc.cluster.local:9090
        - -destination-addr=linkerd-dst.linkerd.svc.cluster.local:8086
        - -controller-namespace=linkerd
        - -log-level=info
        image: gcr.io/linkerd-io/controller:install-control-plane-version
        imagePullPolicy: IfNotPresent
        livenessProbe:
          httpGet:
            path: /ping
            port: 9995
          initialDelaySeconds: 10
        name: public-api
        ports:
        - containerPort: 8085
          name: http
        - containerPort: 9995
          name: admin-http
        readinessProbe:
          failureThreshold: 7
          httpGet:
            path: /ready
            port: 9995
        securityContext:
          runAsUser: 2103
        volumeMounts:
        - mountPath: /var/run/linkerd/config
          name: config
      - env:
        - name: LINKERD2_PROXY_LOG
          value: warn,linkerd=info
        - name: LINKERD2_PROXY_DESTINATION_SVC_ADDR
          value: linkerd-dst.linkerd.svc.cluster.local:8086
        - name: LINKERD2_PROXY_DESTINATION_GET_NETWORKS
          value: "10.0.0.0/8,172.16.0.0/12,192.168.0.0/16"
        - name: LINKERD2_PROXY_CONTROL_LISTEN_ADDR
          value: 0.0.0.0:4190
        - name: LINKERD2_PROXY_ADMIN_LISTEN_ADDR
          value: 0.0.0.0:4191
        - name: LINKERD2_PROXY_OUTBOUND_LISTEN_ADDR
          value: 127.0.0.1:4140
        - name: LINKERD2_PROXY_INBOUND_LISTEN_ADDR
          value: 0.0.0.0:4143
        - name: LINKERD2_PROXY_DESTINATION_GET_SUFFIXES
          value: svc.cluster.local.
        - name: LINKERD2_PROXY_DESTINATION_PROFILE_SUFFIXES
          value: svc.cluster.local.
        - name: LINKERD2_PROXY_INBOUND_ACCEPT_KEEPALIVE
          value: 10000ms
        - name: LINKERD2_PROXY_OUTBOUND_CONNECT_KEEPALIVE
          value: 10000ms
        - name: _pod_ns
          valueFrom:
            fieldRef:
              fieldPath: metadata.namespace
        - name: LINKERD2_PROXY_DESTINATION_CONTEXT
          value: ns:$(_pod_ns)
        - name: LINKERD2_PROXY_IDENTITY_DIR
          value: /var/run/linkerd/identity/end-entity
        - name: LINKERD2_PROXY_IDENTITY_TRUST_ANCHORS
          value: |
            -----BEGIN CERTIFICATE-----
            MIIBYDCCAQegAwIBAgIBATAKBggqhkjOPQQDAjAYMRYwFAYDVQQDEw1jbHVzdGVy
            LmxvY2FsMB4XDTE5MDMwMzAxNTk1MloXDTI5MDIyODAyMDM1MlowGDEWMBQGA1UE
            AxMNY2x1c3Rlci5sb2NhbDBZMBMGByqGSM49AgEGCCqGSM49AwEHA0IABAChpAt0
            xtgO9qbVtEtDK80N6iCL2Htyf2kIv2m5QkJ1y0TFQi5hTVe3wtspJ8YpZF0pl364
            6TiYeXB8tOOhIACjQjBAMA4GA1UdDwEB/wQEAwIBBjAdBgNVHSUEFjAUBggrBgEF
            BQcDAQYIKwYBBQUHAwIwDwYDVR0TAQH/BAUwAwEB/zAKBggqhkjOPQQDAgNHADBE
            AiBQ/AAwF8kG8VOmRSUTPakSSa/N4mqK2HsZuhQXCmiZHwIgZEzI5DCkpU7w3SIv
            OLO4Zsk1XrGZHGsmyiEyvYF9lpY=
            -----END CERTIFICATE-----
        - name: LINKERD2_PROXY_IDENTITY_TOKEN_FILE
          value: /var/run/secrets/kubernetes.io/serviceaccount/token
        - name: LINKERD2_PROXY_IDENTITY_SVC_ADDR
          value: linkerd-identity.linkerd.svc.cluster.local:8080
        - name: _pod_sa
          valueFrom:
            fieldRef:
              fieldPath: spec.serviceAccountName
        - name: _l5d_ns
          value: linkerd
        - name: _l5d_trustdomain
          value: cluster.local
        - name: LINKERD2_PROXY_IDENTITY_LOCAL_NAME
          value: $(_pod_sa).$(_pod_ns).serviceaccount.identity.$(_l5d_ns).$(_l5d_trustdomain)
        - name: LINKERD2_PROXY_IDENTITY_SVC_NAME
          value: linkerd-identity.$(_l5d_ns).serviceaccount.identity.$(_l5d_ns).$(_l5d_trustdomain)
        - name: LINKERD2_PROXY_DESTINATION_SVC_NAME
          value: linkerd-destination.$(_l5d_ns).serviceaccount.identity.$(_l5d_ns).$(_l5d_trustdomain)
        - name: LINKERD2_PROXY_TAP_SVC_NAME
          value: linkerd-tap.$(_l5d_ns).serviceaccount.identity.$(_l5d_ns).$(_l5d_trustdomain)
        image: gcr.io/linkerd-io/proxy:install-proxy-version
        imagePullPolicy: IfNotPresent
        livenessProbe:
          httpGet:
            path: /live
            port: 4191
          initialDelaySeconds: 10
        name: linkerd-proxy
        ports:
        - containerPort: 4143
          name: linkerd-proxy
        - containerPort: 4191
          name: linkerd-admin
        readinessProbe:
          httpGet:
            path: /ready
            port: 4191
          initialDelaySeconds: 2
        resources:
        securityContext:
          allowPrivilegeEscalation: false
          readOnlyRootFilesystem: true
          runAsUser: 2102
        terminationMessagePolicy: FallbackToLogsOnError
        volumeMounts:
        - mountPath: /var/run/linkerd/identity/end-entity
          name: linkerd-identity-end-entity
      initContainers:
      - args:
        - --incoming-proxy-port
        - "4143"
        - --outgoing-proxy-port
        - "4140"
        - --proxy-uid
        - "2102"
        - --inbound-ports-to-ignore
        - 4190,4191
        - --outbound-ports-to-ignore
        - "443"
        image: gcr.io/linkerd-io/proxy-init:v1.3.3
        imagePullPolicy: IfNotPresent
        name: linkerd-init
        resources:
          limits:
            cpu: "100m"
            memory: "50Mi"
          requests:
            cpu: "10m"
            memory: "10Mi"
        securityContext:
          allowPrivilegeEscalation: false
          capabilities:
            add:
            - NET_ADMIN
            - NET_RAW
          privileged: false
          readOnlyRootFilesystem: true
          runAsNonRoot: false
          runAsUser: 0
        terminationMessagePolicy: FallbackToLogsOnError
      serviceAccountName: linkerd-controller
      volumes:
      - configMap:
          name: linkerd-config
        name: config
      - emptyDir:
          medium: Memory
        name: linkerd-identity-end-entity
---
###
### Destination Controller Service
###
---
kind: Service
apiVersion: v1
metadata:
  name: linkerd-dst
  namespace: linkerd
  labels:
    linkerd.io/control-plane-component: destination
    linkerd.io/control-plane-ns: linkerd
  annotations:
    linkerd.io/created-by: linkerd/cli dev-undefined
spec:
  type: ClusterIP
  selector:
    linkerd.io/control-plane-component: destination
  ports:
  - name: grpc
    port: 8086
    targetPort: 8086
---
apiVersion: apps/v1
kind: Deployment
metadata:
  annotations:
    linkerd.io/created-by: linkerd/cli dev-undefined
  labels:
    app.kubernetes.io/name: destination
    app.kubernetes.io/part-of: Linkerd
    app.kubernetes.io/version: install-control-plane-version
    linkerd.io/control-plane-component: destination
    linkerd.io/control-plane-ns: linkerd
  name: linkerd-destination
  namespace: linkerd
spec:
  replicas: 1
  selector:
    matchLabels:
      linkerd.io/control-plane-component: destination
      linkerd.io/control-plane-ns: linkerd
      linkerd.io/proxy-deployment: linkerd-destination
  template:
    metadata:
      annotations:
        linkerd.io/created-by: linkerd/cli dev-undefined
        linkerd.io/identity-mode: default
        linkerd.io/proxy-version: install-proxy-version
      labels:
        linkerd.io/control-plane-component: destination
        linkerd.io/control-plane-ns: linkerd
        linkerd.io/workload-ns: linkerd
        linkerd.io/proxy-deployment: linkerd-destination
    spec:
      nodeSelector:
        beta.kubernetes.io/os: linux
      containers:
      - args:
        - destination
        - -addr=:8086
        - -controller-namespace=linkerd
        - -enable-h2-upgrade=true
        - -log-level=info
        image: gcr.io/linkerd-io/controller:install-control-plane-version
        imagePullPolicy: IfNotPresent
        livenessProbe:
          httpGet:
            path: /ping
            port: 9996
          initialDelaySeconds: 10
        name: destination
        ports:
        - containerPort: 8086
          name: grpc
        - containerPort: 9996
          name: admin-http
        readinessProbe:
          failureThreshold: 7
          httpGet:
            path: /ready
            port: 9996
        securityContext:
          runAsUser: 2103
        volumeMounts:
        - mountPath: /var/run/linkerd/config
          name: config
      - env:
        - name: LINKERD2_PROXY_LOG
          value: warn,linkerd=info
        - name: LINKERD2_PROXY_DESTINATION_SVC_ADDR
          value: localhost.:8086
        - name: LINKERD2_PROXY_DESTINATION_GET_NETWORKS
          value: "10.0.0.0/8,172.16.0.0/12,192.168.0.0/16"
        - name: LINKERD2_PROXY_CONTROL_LISTEN_ADDR
          value: 0.0.0.0:4190
        - name: LINKERD2_PROXY_ADMIN_LISTEN_ADDR
          value: 0.0.0.0:4191
        - name: LINKERD2_PROXY_OUTBOUND_LISTEN_ADDR
          value: 127.0.0.1:4140
        - name: LINKERD2_PROXY_INBOUND_LISTEN_ADDR
          value: 0.0.0.0:4143
        - name: LINKERD2_PROXY_DESTINATION_GET_SUFFIXES
          value: svc.cluster.local.
        - name: LINKERD2_PROXY_DESTINATION_PROFILE_SUFFIXES
          value: svc.cluster.local.
        - name: LINKERD2_PROXY_INBOUND_ACCEPT_KEEPALIVE
          value: 10000ms
        - name: LINKERD2_PROXY_OUTBOUND_CONNECT_KEEPALIVE
          value: 10000ms
        - name: _pod_ns
          valueFrom:
            fieldRef:
              fieldPath: metadata.namespace
        - name: LINKERD2_PROXY_DESTINATION_CONTEXT
          value: ns:$(_pod_ns)
        - name: LINKERD2_PROXY_IDENTITY_DIR
          value: /var/run/linkerd/identity/end-entity
        - name: LINKERD2_PROXY_IDENTITY_TRUST_ANCHORS
          value: |
            -----BEGIN CERTIFICATE-----
            MIIBYDCCAQegAwIBAgIBATAKBggqhkjOPQQDAjAYMRYwFAYDVQQDEw1jbHVzdGVy
            LmxvY2FsMB4XDTE5MDMwMzAxNTk1MloXDTI5MDIyODAyMDM1MlowGDEWMBQGA1UE
            AxMNY2x1c3Rlci5sb2NhbDBZMBMGByqGSM49AgEGCCqGSM49AwEHA0IABAChpAt0
            xtgO9qbVtEtDK80N6iCL2Htyf2kIv2m5QkJ1y0TFQi5hTVe3wtspJ8YpZF0pl364
            6TiYeXB8tOOhIACjQjBAMA4GA1UdDwEB/wQEAwIBBjAdBgNVHSUEFjAUBggrBgEF
            BQcDAQYIKwYBBQUHAwIwDwYDVR0TAQH/BAUwAwEB/zAKBggqhkjOPQQDAgNHADBE
            AiBQ/AAwF8kG8VOmRSUTPakSSa/N4mqK2HsZuhQXCmiZHwIgZEzI5DCkpU7w3SIv
            OLO4Zsk1XrGZHGsmyiEyvYF9lpY=
            -----END CERTIFICATE-----
        - name: LINKERD2_PROXY_IDENTITY_TOKEN_FILE
          value: /var/run/secrets/kubernetes.io/serviceaccount/token
        - name: LINKERD2_PROXY_IDENTITY_SVC_ADDR
          value: linkerd-identity.linkerd.svc.cluster.local:8080
        - name: _pod_sa
          valueFrom:
            fieldRef:
              fieldPath: spec.serviceAccountName
        - name: _l5d_ns
          value: linkerd
        - name: _l5d_trustdomain
          value: cluster.local
        - name: LINKERD2_PROXY_IDENTITY_LOCAL_NAME
          value: $(_pod_sa).$(_pod_ns).serviceaccount.identity.$(_l5d_ns).$(_l5d_trustdomain)
        - name: LINKERD2_PROXY_IDENTITY_SVC_NAME
          value: linkerd-identity.$(_l5d_ns).serviceaccount.identity.$(_l5d_ns).$(_l5d_trustdomain)
        - name: LINKERD2_PROXY_DESTINATION_SVC_NAME
          value: linkerd-destination.$(_l5d_ns).serviceaccount.identity.$(_l5d_ns).$(_l5d_trustdomain)
        - name: LINKERD2_PROXY_TAP_SVC_NAME
          value: linkerd-tap.$(_l5d_ns).serviceaccount.identity.$(_l5d_ns).$(_l5d_trustdomain)
        image: gcr.io/linkerd-io/proxy:install-proxy-version
        imagePullPolicy: IfNotPresent
        livenessProbe:
          httpGet:
            path: /live
            port: 4191
          initialDelaySeconds: 10
        name: linkerd-proxy
        ports:
        - containerPort: 4143
          name: linkerd-proxy
        - containerPort: 4191
          name: linkerd-admin
        readinessProbe:
          httpGet:
            path: /ready
            port: 4191
          initialDelaySeconds: 2
        resources:
        securityContext:
          allowPrivilegeEscalation: false
          readOnlyRootFilesystem: true
          runAsUser: 2102
        terminationMessagePolicy: FallbackToLogsOnError
        volumeMounts:
        - mountPath: /var/run/linkerd/identity/end-entity
          name: linkerd-identity-end-entity
      initContainers:
      - args:
        - --incoming-proxy-port
        - "4143"
        - --outgoing-proxy-port
        - "4140"
        - --proxy-uid
        - "2102"
        - --inbound-ports-to-ignore
        - 4190,4191
        - --outbound-ports-to-ignore
        - "443"
        image: gcr.io/linkerd-io/proxy-init:v1.3.3
        imagePullPolicy: IfNotPresent
        name: linkerd-init
        resources:
          limits:
            cpu: "100m"
            memory: "50Mi"
          requests:
            cpu: "10m"
            memory: "10Mi"
        securityContext:
          allowPrivilegeEscalation: false
          capabilities:
            add:
            - NET_ADMIN
            - NET_RAW
          privileged: false
          readOnlyRootFilesystem: true
          runAsNonRoot: false
          runAsUser: 0
        terminationMessagePolicy: FallbackToLogsOnError
      serviceAccountName: linkerd-destination
      volumes:
      - configMap:
          name: linkerd-config
        name: config
      - emptyDir:
          medium: Memory
        name: linkerd-identity-end-entity
---
###
### Heartbeat
###
---
apiVersion: batch/v1beta1
kind: CronJob
metadata:
  name: linkerd-heartbeat
  namespace: linkerd
  labels:
    app.kubernetes.io/name: heartbeat
    app.kubernetes.io/part-of: Linkerd
    app.kubernetes.io/version: install-control-plane-version
    linkerd.io/control-plane-component: heartbeat
    linkerd.io/control-plane-ns: linkerd
  annotations:
    linkerd.io/created-by: linkerd/cli dev-undefined
spec:
  schedule: "1 2 3 4 5"
  successfulJobsHistoryLimit: 0
  jobTemplate:
    spec:
      template:
        metadata:
          labels:
            linkerd.io/control-plane-component: heartbeat
            linkerd.io/workload-ns: linkerd
          annotations:
            linkerd.io/created-by: linkerd/cli dev-undefined
        spec:
          nodeSelector:
            beta.kubernetes.io/os: linux
          serviceAccountName: linkerd-heartbeat
          restartPolicy: Never
          containers:
          - name: heartbeat
            image: gcr.io/linkerd-io/controller:install-control-plane-version
            imagePullPolicy: IfNotPresent
            args:
            - "heartbeat"
            - "-prometheus-url=http://linkerd-prometheus.linkerd.svc.cluster.local:9090"
            - "-controller-namespace=linkerd"
            - "-log-level=info"
            securityContext:
              runAsUser: 2103
---
###
### Web
###
---
kind: Service
apiVersion: v1
metadata:
  name: linkerd-web
  namespace: linkerd
  labels:
    linkerd.io/control-plane-component: web
    linkerd.io/control-plane-ns: linkerd
  annotations:
    linkerd.io/created-by: linkerd/cli dev-undefined
spec:
  type: ClusterIP
  selector:
    linkerd.io/control-plane-component: web
  ports:
  - name: http
    port: 8084
    targetPort: 8084
  - name: admin-http
    port: 9994
    targetPort: 9994
---
apiVersion: apps/v1
kind: Deployment
metadata:
  annotations:
    linkerd.io/created-by: linkerd/cli dev-undefined
  labels:
    app.kubernetes.io/name: web
    app.kubernetes.io/part-of: Linkerd
    app.kubernetes.io/version: install-control-plane-version
    linkerd.io/control-plane-component: web
    linkerd.io/control-plane-ns: linkerd
  name: linkerd-web
  namespace: linkerd
spec:
  replicas: 1
  selector:
    matchLabels:
      linkerd.io/control-plane-component: web
      linkerd.io/control-plane-ns: linkerd
      linkerd.io/proxy-deployment: linkerd-web
  template:
    metadata:
      annotations:
        linkerd.io/created-by: linkerd/cli dev-undefined
        linkerd.io/identity-mode: default
        linkerd.io/proxy-version: install-proxy-version
      labels:
        linkerd.io/control-plane-component: web
        linkerd.io/control-plane-ns: linkerd
        linkerd.io/workload-ns: linkerd
        linkerd.io/proxy-deployment: linkerd-web
    spec:
      nodeSelector:
        beta.kubernetes.io/os: linux
      containers:
      - args:
        - -api-addr=linkerd-controller-api.linkerd.svc.cluster.local:8085
        - -grafana-addr=linkerd-grafana.linkerd.svc.cluster.local:3000
        - -controller-namespace=linkerd
        - -log-level=info
        - -enforced-host=^(localhost|127\.0\.0\.1|linkerd-web\.linkerd\.svc\.cluster\.local|linkerd-web\.linkerd\.svc|\[::1\])(:\d+)?$
        image: gcr.io/linkerd-io/web:install-control-plane-version
        imagePullPolicy: IfNotPresent
        livenessProbe:
          httpGet:
            path: /ping
            port: 9994
          initialDelaySeconds: 10
        name: web
        ports:
        - containerPort: 8084
          name: http
        - containerPort: 9994
          name: admin-http
        readinessProbe:
          failureThreshold: 7
          httpGet:
            path: /ready
            port: 9994
        securityContext:
          runAsUser: 2103
        volumeMounts:
        - mountPath: /var/run/linkerd/config
          name: config
      - env:
        - name: LINKERD2_PROXY_LOG
          value: warn,linkerd=info
        - name: LINKERD2_PROXY_DESTINATION_SVC_ADDR
          value: linkerd-dst.linkerd.svc.cluster.local:8086
        - name: LINKERD2_PROXY_DESTINATION_GET_NETWORKS
          value: "10.0.0.0/8,172.16.0.0/12,192.168.0.0/16"
        - name: LINKERD2_PROXY_CONTROL_LISTEN_ADDR
          value: 0.0.0.0:4190
        - name: LINKERD2_PROXY_ADMIN_LISTEN_ADDR
          value: 0.0.0.0:4191
        - name: LINKERD2_PROXY_OUTBOUND_LISTEN_ADDR
          value: 127.0.0.1:4140
        - name: LINKERD2_PROXY_INBOUND_LISTEN_ADDR
          value: 0.0.0.0:4143
        - name: LINKERD2_PROXY_DESTINATION_GET_SUFFIXES
          value: svc.cluster.local.
        - name: LINKERD2_PROXY_DESTINATION_PROFILE_SUFFIXES
          value: svc.cluster.local.
        - name: LINKERD2_PROXY_INBOUND_ACCEPT_KEEPALIVE
          value: 10000ms
        - name: LINKERD2_PROXY_OUTBOUND_CONNECT_KEEPALIVE
          value: 10000ms
        - name: _pod_ns
          valueFrom:
            fieldRef:
              fieldPath: metadata.namespace
        - name: LINKERD2_PROXY_DESTINATION_CONTEXT
          value: ns:$(_pod_ns)
        - name: LINKERD2_PROXY_IDENTITY_DIR
          value: /var/run/linkerd/identity/end-entity
        - name: LINKERD2_PROXY_IDENTITY_TRUST_ANCHORS
          value: |
            -----BEGIN CERTIFICATE-----
            MIIBYDCCAQegAwIBAgIBATAKBggqhkjOPQQDAjAYMRYwFAYDVQQDEw1jbHVzdGVy
            LmxvY2FsMB4XDTE5MDMwMzAxNTk1MloXDTI5MDIyODAyMDM1MlowGDEWMBQGA1UE
            AxMNY2x1c3Rlci5sb2NhbDBZMBMGByqGSM49AgEGCCqGSM49AwEHA0IABAChpAt0
            xtgO9qbVtEtDK80N6iCL2Htyf2kIv2m5QkJ1y0TFQi5hTVe3wtspJ8YpZF0pl364
            6TiYeXB8tOOhIACjQjBAMA4GA1UdDwEB/wQEAwIBBjAdBgNVHSUEFjAUBggrBgEF
            BQcDAQYIKwYBBQUHAwIwDwYDVR0TAQH/BAUwAwEB/zAKBggqhkjOPQQDAgNHADBE
            AiBQ/AAwF8kG8VOmRSUTPakSSa/N4mqK2HsZuhQXCmiZHwIgZEzI5DCkpU7w3SIv
            OLO4Zsk1XrGZHGsmyiEyvYF9lpY=
            -----END CERTIFICATE-----
        - name: LINKERD2_PROXY_IDENTITY_TOKEN_FILE
          value: /var/run/secrets/kubernetes.io/serviceaccount/token
        - name: LINKERD2_PROXY_IDENTITY_SVC_ADDR
          value: linkerd-identity.linkerd.svc.cluster.local:8080
        - name: _pod_sa
          valueFrom:
            fieldRef:
              fieldPath: spec.serviceAccountName
        - name: _l5d_ns
          value: linkerd
        - name: _l5d_trustdomain
          value: cluster.local
        - name: LINKERD2_PROXY_IDENTITY_LOCAL_NAME
          value: $(_pod_sa).$(_pod_ns).serviceaccount.identity.$(_l5d_ns).$(_l5d_trustdomain)
        - name: LINKERD2_PROXY_IDENTITY_SVC_NAME
          value: linkerd-identity.$(_l5d_ns).serviceaccount.identity.$(_l5d_ns).$(_l5d_trustdomain)
        - name: LINKERD2_PROXY_DESTINATION_SVC_NAME
          value: linkerd-destination.$(_l5d_ns).serviceaccount.identity.$(_l5d_ns).$(_l5d_trustdomain)
        - name: LINKERD2_PROXY_TAP_SVC_NAME
          value: linkerd-tap.$(_l5d_ns).serviceaccount.identity.$(_l5d_ns).$(_l5d_trustdomain)
        image: gcr.io/linkerd-io/proxy:install-proxy-version
        imagePullPolicy: IfNotPresent
        livenessProbe:
          httpGet:
            path: /live
            port: 4191
          initialDelaySeconds: 10
        name: linkerd-proxy
        ports:
        - containerPort: 4143
          name: linkerd-proxy
        - containerPort: 4191
          name: linkerd-admin
        readinessProbe:
          httpGet:
            path: /ready
            port: 4191
          initialDelaySeconds: 2
        resources:
        securityContext:
          allowPrivilegeEscalation: false
          readOnlyRootFilesystem: true
          runAsUser: 2102
        terminationMessagePolicy: FallbackToLogsOnError
        volumeMounts:
        - mountPath: /var/run/linkerd/identity/end-entity
          name: linkerd-identity-end-entity
      initContainers:
      - args:
        - --incoming-proxy-port
        - "4143"
        - --outgoing-proxy-port
        - "4140"
        - --proxy-uid
        - "2102"
        - --inbound-ports-to-ignore
        - 4190,4191
        - --outbound-ports-to-ignore
        - "443"
        image: gcr.io/linkerd-io/proxy-init:v1.3.3
        imagePullPolicy: IfNotPresent
        name: linkerd-init
        resources:
          limits:
            cpu: "100m"
            memory: "50Mi"
          requests:
            cpu: "10m"
            memory: "10Mi"
        securityContext:
          allowPrivilegeEscalation: false
          capabilities:
            add:
            - NET_ADMIN
            - NET_RAW
          privileged: false
          readOnlyRootFilesystem: true
          runAsNonRoot: false
          runAsUser: 0
        terminationMessagePolicy: FallbackToLogsOnError
      serviceAccountName: linkerd-web
      volumes:
      - configMap:
          name: linkerd-config
        name: config
      - emptyDir:
          medium: Memory
        name: linkerd-identity-end-entity
---
###
### Proxy Injector
###
---
apiVersion: apps/v1
kind: Deployment
metadata:
  annotations:
    linkerd.io/created-by: linkerd/cli dev-undefined
  labels:
    app.kubernetes.io/name: proxy-injector
    app.kubernetes.io/part-of: Linkerd
    app.kubernetes.io/version: install-control-plane-version
    linkerd.io/control-plane-component: proxy-injector
    linkerd.io/control-plane-ns: linkerd
  name: linkerd-proxy-injector
  namespace: linkerd
spec:
  replicas: 1
  selector:
    matchLabels:
      linkerd.io/control-plane-component: proxy-injector
  template:
    metadata:
      annotations:
        linkerd.io/created-by: linkerd/cli dev-undefined
        linkerd.io/identity-mode: default
        linkerd.io/proxy-version: install-proxy-version
      labels:
        linkerd.io/control-plane-component: proxy-injector
        linkerd.io/control-plane-ns: linkerd
        linkerd.io/workload-ns: linkerd
        linkerd.io/proxy-deployment: linkerd-proxy-injector
    spec:
      nodeSelector:
        beta.kubernetes.io/os: linux
      containers:
      - args:
        - proxy-injector
        - -log-level=info
        image: gcr.io/linkerd-io/controller:install-control-plane-version
        imagePullPolicy: IfNotPresent
        livenessProbe:
          httpGet:
            path: /ping
            port: 9995
          initialDelaySeconds: 10
        name: proxy-injector
        ports:
        - containerPort: 8443
          name: proxy-injector
        - containerPort: 9995
          name: admin-http
        readinessProbe:
          failureThreshold: 7
          httpGet:
            path: /ready
            port: 9995
        securityContext:
          runAsUser: 2103
        volumeMounts:
        - mountPath: /var/run/linkerd/config
          name: config
        - mountPath: /var/run/linkerd/tls
          name: tls
          readOnly: true
      - env:
        - name: LINKERD2_PROXY_LOG
          value: warn,linkerd=info
        - name: LINKERD2_PROXY_DESTINATION_SVC_ADDR
          value: linkerd-dst.linkerd.svc.cluster.local:8086
        - name: LINKERD2_PROXY_DESTINATION_GET_NETWORKS
          value: "10.0.0.0/8,172.16.0.0/12,192.168.0.0/16"
        - name: LINKERD2_PROXY_CONTROL_LISTEN_ADDR
          value: 0.0.0.0:4190
        - name: LINKERD2_PROXY_ADMIN_LISTEN_ADDR
          value: 0.0.0.0:4191
        - name: LINKERD2_PROXY_OUTBOUND_LISTEN_ADDR
          value: 127.0.0.1:4140
        - name: LINKERD2_PROXY_INBOUND_LISTEN_ADDR
          value: 0.0.0.0:4143
        - name: LINKERD2_PROXY_DESTINATION_GET_SUFFIXES
          value: svc.cluster.local.
        - name: LINKERD2_PROXY_DESTINATION_PROFILE_SUFFIXES
          value: svc.cluster.local.
        - name: LINKERD2_PROXY_INBOUND_ACCEPT_KEEPALIVE
          value: 10000ms
        - name: LINKERD2_PROXY_OUTBOUND_CONNECT_KEEPALIVE
          value: 10000ms
        - name: _pod_ns
          valueFrom:
            fieldRef:
              fieldPath: metadata.namespace
        - name: LINKERD2_PROXY_DESTINATION_CONTEXT
          value: ns:$(_pod_ns)
        - name: LINKERD2_PROXY_IDENTITY_DIR
          value: /var/run/linkerd/identity/end-entity
        - name: LINKERD2_PROXY_IDENTITY_TRUST_ANCHORS
          value: |
            -----BEGIN CERTIFICATE-----
            MIIBYDCCAQegAwIBAgIBATAKBggqhkjOPQQDAjAYMRYwFAYDVQQDEw1jbHVzdGVy
            LmxvY2FsMB4XDTE5MDMwMzAxNTk1MloXDTI5MDIyODAyMDM1MlowGDEWMBQGA1UE
            AxMNY2x1c3Rlci5sb2NhbDBZMBMGByqGSM49AgEGCCqGSM49AwEHA0IABAChpAt0
            xtgO9qbVtEtDK80N6iCL2Htyf2kIv2m5QkJ1y0TFQi5hTVe3wtspJ8YpZF0pl364
            6TiYeXB8tOOhIACjQjBAMA4GA1UdDwEB/wQEAwIBBjAdBgNVHSUEFjAUBggrBgEF
            BQcDAQYIKwYBBQUHAwIwDwYDVR0TAQH/BAUwAwEB/zAKBggqhkjOPQQDAgNHADBE
            AiBQ/AAwF8kG8VOmRSUTPakSSa/N4mqK2HsZuhQXCmiZHwIgZEzI5DCkpU7w3SIv
            OLO4Zsk1XrGZHGsmyiEyvYF9lpY=
            -----END CERTIFICATE-----
        - name: LINKERD2_PROXY_IDENTITY_TOKEN_FILE
          value: /var/run/secrets/kubernetes.io/serviceaccount/token
        - name: LINKERD2_PROXY_IDENTITY_SVC_ADDR
          value: linkerd-identity.linkerd.svc.cluster.local:8080
        - name: _pod_sa
          valueFrom:
            fieldRef:
              fieldPath: spec.serviceAccountName
        - name: _l5d_ns
          value: linkerd
        - name: _l5d_trustdomain
          value: cluster.local
        - name: LINKERD2_PROXY_IDENTITY_LOCAL_NAME
          value: $(_pod_sa).$(_pod_ns).serviceaccount.identity.$(_l5d_ns).$(_l5d_trustdomain)
        - name: LINKERD2_PROXY_IDENTITY_SVC_NAME
          value: linkerd-identity.$(_l5d_ns).serviceaccount.identity.$(_l5d_ns).$(_l5d_trustdomain)
        - name: LINKERD2_PROXY_DESTINATION_SVC_NAME
          value: linkerd-destination.$(_l5d_ns).serviceaccount.identity.$(_l5d_ns).$(_l5d_trustdomain)
        - name: LINKERD2_PROXY_TAP_SVC_NAME
          value: linkerd-tap.$(_l5d_ns).serviceaccount.identity.$(_l5d_ns).$(_l5d_trustdomain)
        image: gcr.io/linkerd-io/proxy:install-proxy-version
        imagePullPolicy: IfNotPresent
        livenessProbe:
          httpGet:
            path: /live
            port: 4191
          initialDelaySeconds: 10
        name: linkerd-proxy
        ports:
        - containerPort: 4143
          name: linkerd-proxy
        - containerPort: 4191
          name: linkerd-admin
        readinessProbe:
          httpGet:
            path: /ready
            port: 4191
          initialDelaySeconds: 2
        resources:
        securityContext:
          allowPrivilegeEscalation: false
          readOnlyRootFilesystem: true
          runAsUser: 2102
        terminationMessagePolicy: FallbackToLogsOnError
        volumeMounts:
        - mountPath: /var/run/linkerd/identity/end-entity
          name: linkerd-identity-end-entity
      initContainers:
      - args:
        - --incoming-proxy-port
        - "4143"
        - --outgoing-proxy-port
        - "4140"
        - --proxy-uid
        - "2102"
        - --inbound-ports-to-ignore
        - 4190,4191
        - --outbound-ports-to-ignore
        - "443"
        image: gcr.io/linkerd-io/proxy-init:v1.3.3
        imagePullPolicy: IfNotPresent
        name: linkerd-init
        resources:
          limits:
            cpu: "100m"
            memory: "50Mi"
          requests:
            cpu: "10m"
            memory: "10Mi"
        securityContext:
          allowPrivilegeEscalation: false
          capabilities:
            add:
            - NET_ADMIN
            - NET_RAW
          privileged: false
          readOnlyRootFilesystem: true
          runAsNonRoot: false
          runAsUser: 0
        terminationMessagePolicy: FallbackToLogsOnError
      serviceAccountName: linkerd-proxy-injector
      volumes:
      - configMap:
          name: linkerd-config
        name: config
      - name: tls
        secret:
          secretName: linkerd-proxy-injector-tls
      - emptyDir:
          medium: Memory
        name: linkerd-identity-end-entity
---
kind: Service
apiVersion: v1
metadata:
  name: linkerd-proxy-injector
  namespace: linkerd
  labels:
    linkerd.io/control-plane-component: proxy-injector
    linkerd.io/control-plane-ns: linkerd
  annotations:
    linkerd.io/created-by: linkerd/cli dev-undefined
spec:
  type: ClusterIP
  selector:
    linkerd.io/control-plane-component: proxy-injector
  ports:
  - name: proxy-injector
    port: 443
    targetPort: proxy-injector
---
###
### Service Profile Validator
###
---
kind: Service
apiVersion: v1
metadata:
  name: linkerd-sp-validator
  namespace: linkerd
  labels:
    linkerd.io/control-plane-component: sp-validator
    linkerd.io/control-plane-ns: linkerd
  annotations:
    linkerd.io/created-by: linkerd/cli dev-undefined
spec:
  type: ClusterIP
  selector:
    linkerd.io/control-plane-component: sp-validator
  ports:
  - name: sp-validator
    port: 443
    targetPort: sp-validator
---
apiVersion: apps/v1
kind: Deployment
metadata:
  annotations:
    linkerd.io/created-by: linkerd/cli dev-undefined
  labels:
    app.kubernetes.io/name: sp-validator
    app.kubernetes.io/part-of: Linkerd
    app.kubernetes.io/version: install-control-plane-version
    linkerd.io/control-plane-component: sp-validator
    linkerd.io/control-plane-ns: linkerd
  name: linkerd-sp-validator
  namespace: linkerd
spec:
  replicas: 1
  selector:
    matchLabels:
      linkerd.io/control-plane-component: sp-validator
  template:
    metadata:
      annotations:
        linkerd.io/created-by: linkerd/cli dev-undefined
        linkerd.io/identity-mode: default
        linkerd.io/proxy-version: install-proxy-version
      labels:
        linkerd.io/control-plane-component: sp-validator
        linkerd.io/control-plane-ns: linkerd
        linkerd.io/workload-ns: linkerd
        linkerd.io/proxy-deployment: linkerd-sp-validator
    spec:
      nodeSelector:
        beta.kubernetes.io/os: linux
      containers:
      - args:
        - sp-validator
        - -log-level=info
        image: gcr.io/linkerd-io/controller:install-control-plane-version
        imagePullPolicy: IfNotPresent
        livenessProbe:
          httpGet:
            path: /ping
            port: 9997
          initialDelaySeconds: 10
        name: sp-validator
        ports:
        - containerPort: 8443
          name: sp-validator
        - containerPort: 9997
          name: admin-http
        readinessProbe:
          failureThreshold: 7
          httpGet:
            path: /ready
            port: 9997
        securityContext:
          runAsUser: 2103
        volumeMounts:
        - mountPath: /var/run/linkerd/tls
          name: tls
          readOnly: true
      - env:
        - name: LINKERD2_PROXY_LOG
          value: warn,linkerd=info
        - name: LINKERD2_PROXY_DESTINATION_SVC_ADDR
          value: linkerd-dst.linkerd.svc.cluster.local:8086
        - name: LINKERD2_PROXY_DESTINATION_GET_NETWORKS
          value: "10.0.0.0/8,172.16.0.0/12,192.168.0.0/16"
        - name: LINKERD2_PROXY_CONTROL_LISTEN_ADDR
          value: 0.0.0.0:4190
        - name: LINKERD2_PROXY_ADMIN_LISTEN_ADDR
          value: 0.0.0.0:4191
        - name: LINKERD2_PROXY_OUTBOUND_LISTEN_ADDR
          value: 127.0.0.1:4140
        - name: LINKERD2_PROXY_INBOUND_LISTEN_ADDR
          value: 0.0.0.0:4143
        - name: LINKERD2_PROXY_DESTINATION_GET_SUFFIXES
          value: svc.cluster.local.
        - name: LINKERD2_PROXY_DESTINATION_PROFILE_SUFFIXES
          value: svc.cluster.local.
        - name: LINKERD2_PROXY_INBOUND_ACCEPT_KEEPALIVE
          value: 10000ms
        - name: LINKERD2_PROXY_OUTBOUND_CONNECT_KEEPALIVE
          value: 10000ms
        - name: _pod_ns
          valueFrom:
            fieldRef:
              fieldPath: metadata.namespace
        - name: LINKERD2_PROXY_DESTINATION_CONTEXT
          value: ns:$(_pod_ns)
        - name: LINKERD2_PROXY_IDENTITY_DIR
          value: /var/run/linkerd/identity/end-entity
        - name: LINKERD2_PROXY_IDENTITY_TRUST_ANCHORS
          value: |
            -----BEGIN CERTIFICATE-----
            MIIBYDCCAQegAwIBAgIBATAKBggqhkjOPQQDAjAYMRYwFAYDVQQDEw1jbHVzdGVy
            LmxvY2FsMB4XDTE5MDMwMzAxNTk1MloXDTI5MDIyODAyMDM1MlowGDEWMBQGA1UE
            AxMNY2x1c3Rlci5sb2NhbDBZMBMGByqGSM49AgEGCCqGSM49AwEHA0IABAChpAt0
            xtgO9qbVtEtDK80N6iCL2Htyf2kIv2m5QkJ1y0TFQi5hTVe3wtspJ8YpZF0pl364
            6TiYeXB8tOOhIACjQjBAMA4GA1UdDwEB/wQEAwIBBjAdBgNVHSUEFjAUBggrBgEF
            BQcDAQYIKwYBBQUHAwIwDwYDVR0TAQH/BAUwAwEB/zAKBggqhkjOPQQDAgNHADBE
            AiBQ/AAwF8kG8VOmRSUTPakSSa/N4mqK2HsZuhQXCmiZHwIgZEzI5DCkpU7w3SIv
            OLO4Zsk1XrGZHGsmyiEyvYF9lpY=
            -----END CERTIFICATE-----
        - name: LINKERD2_PROXY_IDENTITY_TOKEN_FILE
          value: /var/run/secrets/kubernetes.io/serviceaccount/token
        - name: LINKERD2_PROXY_IDENTITY_SVC_ADDR
          value: linkerd-identity.linkerd.svc.cluster.local:8080
        - name: _pod_sa
          valueFrom:
            fieldRef:
              fieldPath: spec.serviceAccountName
        - name: _l5d_ns
          value: linkerd
        - name: _l5d_trustdomain
          value: cluster.local
        - name: LINKERD2_PROXY_IDENTITY_LOCAL_NAME
          value: $(_pod_sa).$(_pod_ns).serviceaccount.identity.$(_l5d_ns).$(_l5d_trustdomain)
        - name: LINKERD2_PROXY_IDENTITY_SVC_NAME
          value: linkerd-identity.$(_l5d_ns).serviceaccount.identity.$(_l5d_ns).$(_l5d_trustdomain)
        - name: LINKERD2_PROXY_DESTINATION_SVC_NAME
          value: linkerd-destination.$(_l5d_ns).serviceaccount.identity.$(_l5d_ns).$(_l5d_trustdomain)
        - name: LINKERD2_PROXY_TAP_SVC_NAME
          value: linkerd-tap.$(_l5d_ns).serviceaccount.identity.$(_l5d_ns).$(_l5d_trustdomain)
        image: gcr.io/linkerd-io/proxy:install-proxy-version
        imagePullPolicy: IfNotPresent
        livenessProbe:
          httpGet:
            path: /live
            port: 4191
          initialDelaySeconds: 10
        name: linkerd-proxy
        ports:
        - containerPort: 4143
          name: linkerd-proxy
        - containerPort: 4191
          name: linkerd-admin
        readinessProbe:
          httpGet:
            path: /ready
            port: 4191
          initialDelaySeconds: 2
        resources:
        securityContext:
          allowPrivilegeEscalation: false
          readOnlyRootFilesystem: true
          runAsUser: 2102
        terminationMessagePolicy: FallbackToLogsOnError
        volumeMounts:
        - mountPath: /var/run/linkerd/identity/end-entity
          name: linkerd-identity-end-entity
      initContainers:
      - args:
        - --incoming-proxy-port
        - "4143"
        - --outgoing-proxy-port
        - "4140"
        - --proxy-uid
        - "2102"
        - --inbound-ports-to-ignore
        - 4190,4191
        - --outbound-ports-to-ignore
        - "443"
        image: gcr.io/linkerd-io/proxy-init:v1.3.3
        imagePullPolicy: IfNotPresent
        name: linkerd-init
        resources:
          limits:
            cpu: "100m"
            memory: "50Mi"
          requests:
            cpu: "10m"
            memory: "10Mi"
        securityContext:
          allowPrivilegeEscalation: false
          capabilities:
            add:
            - NET_ADMIN
            - NET_RAW
          privileged: false
          readOnlyRootFilesystem: true
          runAsNonRoot: false
          runAsUser: 0
        terminationMessagePolicy: FallbackToLogsOnError
      serviceAccountName: linkerd-sp-validator
      volumes:
      - name: tls
        secret:
          secretName: linkerd-sp-validator-tls
      - emptyDir:
          medium: Memory
        name: linkerd-identity-end-entity
---
###
### Tap
###
---
kind: Service
apiVersion: v1
metadata:
  name: linkerd-tap
  namespace: linkerd
  labels:
    linkerd.io/control-plane-component: tap
    linkerd.io/control-plane-ns: linkerd
  annotations:
    linkerd.io/created-by: linkerd/cli dev-undefined
spec:
  type: ClusterIP
  selector:
    linkerd.io/control-plane-component: tap
  ports:
  - name: grpc
    port: 8088
    targetPort: 8088
  - name: apiserver
    port: 443
    targetPort: apiserver
---
kind: Deployment
apiVersion: apps/v1
metadata:
  annotations:
    linkerd.io/created-by: linkerd/cli dev-undefined
  labels:
    app.kubernetes.io/name: tap
    app.kubernetes.io/part-of: Linkerd
    app.kubernetes.io/version: install-control-plane-version
    linkerd.io/control-plane-component: tap
    linkerd.io/control-plane-ns: linkerd
  name: linkerd-tap
  namespace: linkerd
spec:
  replicas: 1
  selector:
    matchLabels:
      linkerd.io/control-plane-component: tap
      linkerd.io/control-plane-ns: linkerd
      linkerd.io/proxy-deployment: linkerd-tap
  template:
    metadata:
      annotations:
        linkerd.io/created-by: linkerd/cli dev-undefined
        linkerd.io/identity-mode: default
        linkerd.io/proxy-version: install-proxy-version
      labels:
        linkerd.io/control-plane-component: tap
        linkerd.io/control-plane-ns: linkerd
        linkerd.io/workload-ns: linkerd
        linkerd.io/proxy-deployment: linkerd-tap
    spec:
      nodeSelector:
        beta.kubernetes.io/os: linux
      containers:
      - args:
        - tap
        - -controller-namespace=linkerd
        - -log-level=info
        image: gcr.io/linkerd-io/controller:install-control-plane-version
        imagePullPolicy: IfNotPresent
        livenessProbe:
          httpGet:
            path: /ping
            port: 9998
          initialDelaySeconds: 10
        name: tap
        ports:
        - containerPort: 8088
          name: grpc
        - containerPort: 8089
          name: apiserver
        - containerPort: 9998
          name: admin-http
        readinessProbe:
          failureThreshold: 7
          httpGet:
            path: /ready
            port: 9998
        securityContext:
          runAsUser: 2103
        volumeMounts:
        - mountPath: /var/run/linkerd/tls
          name: tls
          readOnly: true
        - mountPath: /var/run/linkerd/config
          name: config
      - env:
        - name: LINKERD2_PROXY_LOG
          value: warn,linkerd=info
        - name: LINKERD2_PROXY_DESTINATION_SVC_ADDR
          value: linkerd-dst.linkerd.svc.cluster.local:8086
        - name: LINKERD2_PROXY_DESTINATION_GET_NETWORKS
          value: "10.0.0.0/8,172.16.0.0/12,192.168.0.0/16"
        - name: LINKERD2_PROXY_CONTROL_LISTEN_ADDR
          value: 0.0.0.0:4190
        - name: LINKERD2_PROXY_ADMIN_LISTEN_ADDR
          value: 0.0.0.0:4191
        - name: LINKERD2_PROXY_OUTBOUND_LISTEN_ADDR
          value: 127.0.0.1:4140
        - name: LINKERD2_PROXY_INBOUND_LISTEN_ADDR
          value: 0.0.0.0:4143
        - name: LINKERD2_PROXY_DESTINATION_GET_SUFFIXES
          value: svc.cluster.local.
        - name: LINKERD2_PROXY_DESTINATION_PROFILE_SUFFIXES
          value: svc.cluster.local.
        - name: LINKERD2_PROXY_INBOUND_ACCEPT_KEEPALIVE
          value: 10000ms
        - name: LINKERD2_PROXY_OUTBOUND_CONNECT_KEEPALIVE
          value: 10000ms
        - name: _pod_ns
          valueFrom:
            fieldRef:
              fieldPath: metadata.namespace
        - name: LINKERD2_PROXY_DESTINATION_CONTEXT
          value: ns:$(_pod_ns)
        - name: LINKERD2_PROXY_IDENTITY_DIR
          value: /var/run/linkerd/identity/end-entity
        - name: LINKERD2_PROXY_IDENTITY_TRUST_ANCHORS
          value: |
            -----BEGIN CERTIFICATE-----
            MIIBYDCCAQegAwIBAgIBATAKBggqhkjOPQQDAjAYMRYwFAYDVQQDEw1jbHVzdGVy
            LmxvY2FsMB4XDTE5MDMwMzAxNTk1MloXDTI5MDIyODAyMDM1MlowGDEWMBQGA1UE
            AxMNY2x1c3Rlci5sb2NhbDBZMBMGByqGSM49AgEGCCqGSM49AwEHA0IABAChpAt0
            xtgO9qbVtEtDK80N6iCL2Htyf2kIv2m5QkJ1y0TFQi5hTVe3wtspJ8YpZF0pl364
            6TiYeXB8tOOhIACjQjBAMA4GA1UdDwEB/wQEAwIBBjAdBgNVHSUEFjAUBggrBgEF
            BQcDAQYIKwYBBQUHAwIwDwYDVR0TAQH/BAUwAwEB/zAKBggqhkjOPQQDAgNHADBE
            AiBQ/AAwF8kG8VOmRSUTPakSSa/N4mqK2HsZuhQXCmiZHwIgZEzI5DCkpU7w3SIv
            OLO4Zsk1XrGZHGsmyiEyvYF9lpY=
            -----END CERTIFICATE-----
        - name: LINKERD2_PROXY_IDENTITY_TOKEN_FILE
          value: /var/run/secrets/kubernetes.io/serviceaccount/token
        - name: LINKERD2_PROXY_IDENTITY_SVC_ADDR
          value: linkerd-identity.linkerd.svc.cluster.local:8080
        - name: _pod_sa
          valueFrom:
            fieldRef:
              fieldPath: spec.serviceAccountName
        - name: _l5d_ns
          value: linkerd
        - name: _l5d_trustdomain
          value: cluster.local
        - name: LINKERD2_PROXY_IDENTITY_LOCAL_NAME
          value: $(_pod_sa).$(_pod_ns).serviceaccount.identity.$(_l5d_ns).$(_l5d_trustdomain)
        - name: LINKERD2_PROXY_IDENTITY_SVC_NAME
          value: linkerd-identity.$(_l5d_ns).serviceaccount.identity.$(_l5d_ns).$(_l5d_trustdomain)
        - name: LINKERD2_PROXY_DESTINATION_SVC_NAME
          value: linkerd-destination.$(_l5d_ns).serviceaccount.identity.$(_l5d_ns).$(_l5d_trustdomain)
        - name: LINKERD2_PROXY_TAP_SVC_NAME
          value: linkerd-tap.$(_l5d_ns).serviceaccount.identity.$(_l5d_ns).$(_l5d_trustdomain)
        image: gcr.io/linkerd-io/proxy:install-proxy-version
        imagePullPolicy: IfNotPresent
        livenessProbe:
          httpGet:
            path: /live
            port: 4191
          initialDelaySeconds: 10
        name: linkerd-proxy
        ports:
        - containerPort: 4143
          name: linkerd-proxy
        - containerPort: 4191
          name: linkerd-admin
        readinessProbe:
          httpGet:
            path: /ready
            port: 4191
          initialDelaySeconds: 2
        resources:
        securityContext:
          allowPrivilegeEscalation: false
          readOnlyRootFilesystem: true
          runAsUser: 2102
        terminationMessagePolicy: FallbackToLogsOnError
        volumeMounts:
        - mountPath: /var/run/linkerd/identity/end-entity
          name: linkerd-identity-end-entity
      initContainers:
      - args:
        - --incoming-proxy-port
        - "4143"
        - --outgoing-proxy-port
        - "4140"
        - --proxy-uid
        - "2102"
        - --inbound-ports-to-ignore
        - 4190,4191
        - --outbound-ports-to-ignore
        - "443"
        image: gcr.io/linkerd-io/proxy-init:v1.3.3
        imagePullPolicy: IfNotPresent
        name: linkerd-init
        resources:
          limits:
            cpu: "100m"
            memory: "50Mi"
          requests:
            cpu: "10m"
            memory: "10Mi"
        securityContext:
          allowPrivilegeEscalation: false
          capabilities:
            add:
            - NET_ADMIN
            - NET_RAW
          privileged: false
          readOnlyRootFilesystem: true
          runAsNonRoot: false
          runAsUser: 0
        terminationMessagePolicy: FallbackToLogsOnError
      serviceAccountName: linkerd-tap
      volumes:
      - configMap:
          name: linkerd-config
        name: config
      - emptyDir:
          medium: Memory
        name: linkerd-identity-end-entity
      - name: tls
        secret:
          secretName: linkerd-tap-tls

---
###
### linkerd add-ons configuration
###
---
kind: ConfigMap
apiVersion: v1
metadata:
  name: linkerd-config-addons
  namespace: linkerd
  labels:
    linkerd.io/control-plane-ns: linkerd
  annotations:
    linkerd.io/created-by: linkerd/cli dev-undefined
data:
  values: |-
    grafana:
      enabled: true
      image: gcr.io/linkerd-io/grafana
      name: linkerd-grafana
    prometheus:
      args:
        config.file: /etc/prometheus/prometheus.yml
        log.level: info
        storage.tsdb.path: /data
        storage.tsdb.retention.time: 6h
      enabled: true
      globalConfig:
        evaluation_interval: 10s
        scrape_interval: 10s
        scrape_timeout: 10s
      image: prom/prometheus:v2.15.2
      name: linkerd-prometheus
    tracing:
      enabled: false
---
###
### Grafana
###
---
kind: ConfigMap
apiVersion: v1
metadata:
  name: linkerd-grafana-config
  namespace: linkerd
  labels:
    linkerd.io/control-plane-component: grafana
    linkerd.io/control-plane-ns: linkerd
  annotations:
    linkerd.io/created-by: linkerd/cli dev-undefined
data:
  grafana.ini: |-
    instance_name = linkerd-grafana

    [server]
    root_url = %(protocol)s://%(domain)s:/grafana/

    [auth]
    disable_login_form = true

    [auth.anonymous]
    enabled = true
    org_role = Editor

    [auth.basic]
    enabled = false

    [analytics]
    check_for_updates = false

    [panels]
    disable_sanitize_html = true

  datasources.yaml: |-
    apiVersion: 1
    datasources:
    - name: prometheus
      type: prometheus
      access: proxy
      orgId: 1
      url: http://linkerd-prometheus.linkerd.svc.cluster.local:9090
      isDefault: true
      jsonData:
        timeInterval: "5s"
      version: 1
      editable: true

  dashboards.yaml: |-
    apiVersion: 1
    providers:
    - name: 'default'
      orgId: 1
      folder: ''
      type: file
      disableDeletion: true
      editable: true
      options:
        path: /var/lib/grafana/dashboards
        homeDashboardId: linkerd-top-line
---
kind: Service
apiVersion: v1
metadata:
  name: linkerd-grafana
  namespace: linkerd
  labels:
    linkerd.io/control-plane-component: grafana
    linkerd.io/control-plane-ns: linkerd
  annotations:
    linkerd.io/created-by: linkerd/cli dev-undefined
spec:
  type: ClusterIP
  selector:
    linkerd.io/control-plane-component: grafana
  ports:
  - name: http
    port: 3000
    targetPort: 3000
---
apiVersion: apps/v1
kind: Deployment
metadata:
  annotations:
    linkerd.io/created-by: linkerd/cli dev-undefined
  labels:
    app.kubernetes.io/name: grafana
    app.kubernetes.io/part-of: Linkerd
    app.kubernetes.io/version: install-control-plane-version
    linkerd.io/control-plane-component: grafana
    linkerd.io/control-plane-ns: linkerd
  name: linkerd-grafana
  namespace: linkerd
spec:
  replicas: 1
  selector:
    matchLabels:
      linkerd.io/control-plane-component: grafana
      linkerd.io/control-plane-ns: linkerd
      linkerd.io/proxy-deployment: linkerd-grafana
  template:
    metadata:
      annotations:
        linkerd.io/created-by: linkerd/cli dev-undefined
        linkerd.io/identity-mode: default
        linkerd.io/proxy-version: install-proxy-version
      labels:
        linkerd.io/control-plane-component: grafana
        linkerd.io/control-plane-ns: linkerd
        linkerd.io/workload-ns: linkerd
        linkerd.io/proxy-deployment: linkerd-grafana
    spec:
      nodeSelector:
        beta.kubernetes.io/os: linux
      containers:
      - env:
        - name: GF_PATHS_DATA
          value: /data
        image: gcr.io/linkerd-io/grafana:install-control-plane-version
        imagePullPolicy: IfNotPresent
        livenessProbe:
          httpGet:
            path: /api/health
            port: 3000
          initialDelaySeconds: 30
        name: grafana
        ports:
        - containerPort: 3000
          name: http
        readinessProbe:
          httpGet:
            path: /api/health
            port: 3000
        securityContext:
          runAsUser: 472
        volumeMounts:
        - mountPath: /data
          name: data
        - mountPath: /etc/grafana
          name: grafana-config
          readOnly: true
      - env:
        - name: LINKERD2_PROXY_LOG
          value: warn,linkerd=info
        - name: LINKERD2_PROXY_DESTINATION_SVC_ADDR
          value: linkerd-dst.linkerd.svc.cluster.local:8086
        - name: LINKERD2_PROXY_DESTINATION_GET_NETWORKS
          value: "10.0.0.0/8,172.16.0.0/12,192.168.0.0/16"
        - name: LINKERD2_PROXY_CONTROL_LISTEN_ADDR
          value: 0.0.0.0:4190
        - name: LINKERD2_PROXY_ADMIN_LISTEN_ADDR
          value: 0.0.0.0:4191
        - name: LINKERD2_PROXY_OUTBOUND_LISTEN_ADDR
          value: 127.0.0.1:4140
        - name: LINKERD2_PROXY_INBOUND_LISTEN_ADDR
          value: 0.0.0.0:4143
        - name: LINKERD2_PROXY_DESTINATION_GET_SUFFIXES
          value: svc.cluster.local.
        - name: LINKERD2_PROXY_DESTINATION_PROFILE_SUFFIXES
          value: svc.cluster.local.
        - name: LINKERD2_PROXY_INBOUND_ACCEPT_KEEPALIVE
          value: 10000ms
        - name: LINKERD2_PROXY_OUTBOUND_CONNECT_KEEPALIVE
          value: 10000ms
        - name: _pod_ns
          valueFrom:
            fieldRef:
              fieldPath: metadata.namespace
        - name: LINKERD2_PROXY_DESTINATION_CONTEXT
          value: ns:$(_pod_ns)
        - name: LINKERD2_PROXY_IDENTITY_DIR
          value: /var/run/linkerd/identity/end-entity
        - name: LINKERD2_PROXY_IDENTITY_TRUST_ANCHORS
          value: |
            -----BEGIN CERTIFICATE-----
            MIIBYDCCAQegAwIBAgIBATAKBggqhkjOPQQDAjAYMRYwFAYDVQQDEw1jbHVzdGVy
            LmxvY2FsMB4XDTE5MDMwMzAxNTk1MloXDTI5MDIyODAyMDM1MlowGDEWMBQGA1UE
            AxMNY2x1c3Rlci5sb2NhbDBZMBMGByqGSM49AgEGCCqGSM49AwEHA0IABAChpAt0
            xtgO9qbVtEtDK80N6iCL2Htyf2kIv2m5QkJ1y0TFQi5hTVe3wtspJ8YpZF0pl364
            6TiYeXB8tOOhIACjQjBAMA4GA1UdDwEB/wQEAwIBBjAdBgNVHSUEFjAUBggrBgEF
            BQcDAQYIKwYBBQUHAwIwDwYDVR0TAQH/BAUwAwEB/zAKBggqhkjOPQQDAgNHADBE
            AiBQ/AAwF8kG8VOmRSUTPakSSa/N4mqK2HsZuhQXCmiZHwIgZEzI5DCkpU7w3SIv
            OLO4Zsk1XrGZHGsmyiEyvYF9lpY=
            -----END CERTIFICATE-----
        - name: LINKERD2_PROXY_IDENTITY_TOKEN_FILE
          value: /var/run/secrets/kubernetes.io/serviceaccount/token
        - name: LINKERD2_PROXY_IDENTITY_SVC_ADDR
          value: linkerd-identity.linkerd.svc.cluster.local:8080
        - name: _pod_sa
          valueFrom:
            fieldRef:
              fieldPath: spec.serviceAccountName
        - name: _l5d_ns
          value: linkerd
        - name: _l5d_trustdomain
          value: cluster.local
        - name: LINKERD2_PROXY_IDENTITY_LOCAL_NAME
          value: $(_pod_sa).$(_pod_ns).serviceaccount.identity.$(_l5d_ns).$(_l5d_trustdomain)
        - name: LINKERD2_PROXY_IDENTITY_SVC_NAME
          value: linkerd-identity.$(_l5d_ns).serviceaccount.identity.$(_l5d_ns).$(_l5d_trustdomain)
        - name: LINKERD2_PROXY_DESTINATION_SVC_NAME
          value: linkerd-destination.$(_l5d_ns).serviceaccount.identity.$(_l5d_ns).$(_l5d_trustdomain)
        - name: LINKERD2_PROXY_TAP_SVC_NAME
          value: linkerd-tap.$(_l5d_ns).serviceaccount.identity.$(_l5d_ns).$(_l5d_trustdomain)
        image: gcr.io/linkerd-io/proxy:install-proxy-version
        imagePullPolicy: IfNotPresent
        livenessProbe:
          httpGet:
            path: /live
            port: 4191
          initialDelaySeconds: 10
        name: linkerd-proxy
        ports:
        - containerPort: 4143
          name: linkerd-proxy
        - containerPort: 4191
          name: linkerd-admin
        readinessProbe:
          httpGet:
            path: /ready
            port: 4191
          initialDelaySeconds: 2
        resources:
        securityContext:
          allowPrivilegeEscalation: false
          readOnlyRootFilesystem: true
          runAsUser: 2102
        terminationMessagePolicy: FallbackToLogsOnError
        volumeMounts:
        - mountPath: /var/run/linkerd/identity/end-entity
          name: linkerd-identity-end-entity
      initContainers:
      - args:
        - --incoming-proxy-port
        - "4143"
        - --outgoing-proxy-port
        - "4140"
        - --proxy-uid
        - "2102"
        - --inbound-ports-to-ignore
        - 4190,4191
        - --outbound-ports-to-ignore
        - "443"
        image: gcr.io/linkerd-io/proxy-init:v1.3.3
        imagePullPolicy: IfNotPresent
        name: linkerd-init
        resources:
          limits:
            cpu: "100m"
            memory: "50Mi"
          requests:
            cpu: "10m"
            memory: "10Mi"
        securityContext:
          allowPrivilegeEscalation: false
          capabilities:
            add:
            - NET_ADMIN
            - NET_RAW
          privileged: false
          readOnlyRootFilesystem: true
          runAsNonRoot: false
          runAsUser: 0
        terminationMessagePolicy: FallbackToLogsOnError
      serviceAccountName: linkerd-grafana
      volumes:
      - emptyDir: {}
        name: data
      - configMap:
<<<<<<< HEAD
          items:
          - key: grafana.ini
            path: grafana.ini
          - key: datasources.yaml
            path: provisioning/datasources/datasources.yaml
          - key: dashboards.yaml
            path: provisioning/dashboards/dashboards.yaml
          name: linkerd-grafana-config
        name: grafana-config
      - emptyDir:
          medium: Memory
        name: linkerd-identity-end-entity
=======
          name: linkerd-config
        name: config
      - emptyDir:
          medium: Memory
        name: linkerd-identity-end-entity
      - name: tls
        secret:
          secretName: linkerd-tap-tls

---
###
### linkerd add-ons configuration
###
---
kind: ConfigMap
apiVersion: v1
metadata:
  name: linkerd-config-addons
  namespace: linkerd
  labels:
    linkerd.io/control-plane-ns: linkerd
  annotations:
    linkerd.io/created-by: linkerd/cli dev-undefined
data:
  values: |-
    global:
      grafanaUrl: ""
    grafana:
      enabled: true
      image:
        name: gcr.io/linkerd-io/grafana
      name: linkerd-grafana
    tracing:
      enabled: false
>>>>>>> 6174b194
---
###
### Prometheus
###
---
kind: ConfigMap
apiVersion: v1
metadata:
  name: linkerd-prometheus-config
  namespace: linkerd
  labels:
    linkerd.io/control-plane-component: prometheus
    linkerd.io/control-plane-ns: linkerd
  annotations:
    linkerd.io/created-by: linkerd/cli dev-undefined
data:
  prometheus.yml: |-
    global:
      evaluation_interval: 10s
      scrape_interval: 10s
      scrape_timeout: 10s

    rule_files:
    - /etc/prometheus/*_rules.yml
    - /etc/prometheus/*_rules.yaml

    scrape_configs:
    - job_name: 'prometheus'
      static_configs:
      - targets: ['localhost:9090']

    - job_name: 'grafana'
      kubernetes_sd_configs:
      - role: pod
        namespaces:
          names: ['linkerd']
      relabel_configs:
      - source_labels:
        - __meta_kubernetes_pod_container_name
        action: keep
        regex: ^grafana$

    #  Required for: https://grafana.com/grafana/dashboards/315
    - job_name: 'kubernetes-nodes-cadvisor'
      scheme: https
      tls_config:
        ca_file: /var/run/secrets/kubernetes.io/serviceaccount/ca.crt
        insecure_skip_verify: true
      bearer_token_file: /var/run/secrets/kubernetes.io/serviceaccount/token

      kubernetes_sd_configs:
      - role: node
      relabel_configs:
      - action: labelmap
        regex: __meta_kubernetes_node_label_(.+)
      - target_label: __address__
        replacement: kubernetes.default.svc:443
      - source_labels: [__meta_kubernetes_node_name]
        regex: (.+)
        target_label: __metrics_path__
        replacement: /api/v1/nodes/$1/proxy/metrics/cadvisor
      metric_relabel_configs:
      - source_labels: [__name__]
        regex: '(container|machine)_(cpu|memory|network|fs)_(.+)'
        action: keep
      - source_labels: [__name__]
        regex: 'container_memory_failures_total' # unneeded large metric
        action: drop

    - job_name: 'linkerd-controller'
      kubernetes_sd_configs:
      - role: pod
        namespaces:
          names: ['linkerd']
      relabel_configs:
      - source_labels:
        - __meta_kubernetes_pod_label_linkerd_io_control_plane_component
        - __meta_kubernetes_pod_container_port_name
        action: keep
        regex: (.*);admin-http$
      - source_labels: [__meta_kubernetes_pod_container_name]
        action: replace
        target_label: component

    - job_name: 'linkerd-service-mirror'
      kubernetes_sd_configs:
      - role: pod
      relabel_configs:
      - source_labels:
        - __meta_kubernetes_pod_label_linkerd_io_control_plane_component
        - __meta_kubernetes_pod_container_port_name
        action: keep
        regex: linkerd-service-mirror;admin-http$
      - source_labels: [__meta_kubernetes_pod_container_name]
        action: replace
        target_label: component

    - job_name: 'linkerd-proxy'
      kubernetes_sd_configs:
      - role: pod
      relabel_configs:
      - source_labels:
        - __meta_kubernetes_pod_container_name
        - __meta_kubernetes_pod_container_port_name
        - __meta_kubernetes_pod_label_linkerd_io_control_plane_ns
        action: keep
        regex: ^linkerd-proxy;linkerd-admin;linkerd$
      - source_labels: [__meta_kubernetes_namespace]
        action: replace
        target_label: namespace
      - source_labels: [__meta_kubernetes_pod_name]
        action: replace
        target_label: pod
      # special case k8s' "job" label, to not interfere with prometheus' "job"
      # label
      # __meta_kubernetes_pod_label_linkerd_io_proxy_job=foo =>
      # k8s_job=foo
      - source_labels: [__meta_kubernetes_pod_label_linkerd_io_proxy_job]
        action: replace
        target_label: k8s_job
      # drop __meta_kubernetes_pod_label_linkerd_io_proxy_job
      - action: labeldrop
        regex: __meta_kubernetes_pod_label_linkerd_io_proxy_job
      # __meta_kubernetes_pod_label_linkerd_io_proxy_deployment=foo =>
      # deployment=foo
      - action: labelmap
        regex: __meta_kubernetes_pod_label_linkerd_io_proxy_(.+)
      # drop all labels that we just made copies of in the previous labelmap
      - action: labeldrop
        regex: __meta_kubernetes_pod_label_linkerd_io_proxy_(.+)
      # __meta_kubernetes_pod_label_linkerd_io_foo=bar =>
      # foo=bar
      - action: labelmap
        regex: __meta_kubernetes_pod_label_linkerd_io_(.+)
      # Copy all pod labels to tmp labels
      - action: labelmap
        regex: __meta_kubernetes_pod_label_(.+)
        replacement: __tmp_pod_label_$1
      # Take `linkerd_io_` prefixed labels and copy them without the prefix
      - action: labelmap
        regex: __tmp_pod_label_linkerd_io_(.+)
        replacement:  __tmp_pod_label_$1
      # Drop the `linkerd_io_` originals
      - action: labeldrop
        regex: __tmp_pod_label_linkerd_io_(.+)
      # Copy tmp labels into real labels
      - action: labelmap
        regex: __tmp_pod_label_(.+)
---
kind: Service
apiVersion: v1
metadata:
  name: linkerd-prometheus
  namespace: linkerd
  labels:
    linkerd.io/control-plane-component: prometheus
    linkerd.io/control-plane-ns: linkerd
  annotations:
    linkerd.io/created-by: linkerd/cli dev-undefined
spec:
  type: ClusterIP
  selector:
    linkerd.io/control-plane-component: prometheus
  ports:
  - name: admin-http
    port: 9090
    targetPort: 9090
---
apiVersion: apps/v1
kind: Deployment
metadata:
  annotations:
    linkerd.io/created-by: linkerd/cli dev-undefined
  labels:
    app.kubernetes.io/name: prometheus
    app.kubernetes.io/part-of: Linkerd
    app.kubernetes.io/version: install-control-plane-version
    linkerd.io/control-plane-component: prometheus
    linkerd.io/control-plane-ns: linkerd
  name: linkerd-prometheus
  namespace: linkerd
spec:
  replicas: 1
  selector:
    matchLabels:
      linkerd.io/control-plane-component: prometheus
      linkerd.io/control-plane-ns: linkerd
      linkerd.io/proxy-deployment: linkerd-prometheus
  template:
    metadata:
      annotations:
        linkerd.io/created-by: linkerd/cli dev-undefined
        linkerd.io/identity-mode: default
        linkerd.io/proxy-version: install-proxy-version
      labels:
        linkerd.io/control-plane-component: prometheus
        linkerd.io/control-plane-ns: linkerd
        linkerd.io/workload-ns: linkerd
        linkerd.io/proxy-deployment: linkerd-prometheus
    spec:
      nodeSelector:
        beta.kubernetes.io/os: linux
      containers:
      - args:
        - --config.file=/etc/prometheus/prometheus.yml
        - --log.level=info
        - --storage.tsdb.path=/data
        - --storage.tsdb.retention.time=6h
        image: prom/prometheus:v2.15.2
        imagePullPolicy: IfNotPresent
        livenessProbe:
          httpGet:
            path: /-/healthy
            port: 9090
          initialDelaySeconds: 30
          timeoutSeconds: 30
        name: prometheus
        ports:
        - containerPort: 9090
          name: admin-http
        readinessProbe:
          httpGet:
            path: /-/ready
            port: 9090
          initialDelaySeconds: 30
          timeoutSeconds: 30
        securityContext:
          runAsUser: 65534
        volumeMounts:
        - mountPath: /data
          name: data
        - mountPath: /etc/prometheus/prometheus.yml
          name: prometheus-config
          subPath: prometheus.yml
          readOnly: true
      - env:
        - name: LINKERD2_PROXY_LOG
          value: warn,linkerd=info
        - name: LINKERD2_PROXY_DESTINATION_SVC_ADDR
          value: linkerd-dst.linkerd.svc.cluster.local:8086
        - name: LINKERD2_PROXY_DESTINATION_GET_NETWORKS
          value: "10.0.0.0/8,172.16.0.0/12,192.168.0.0/16"
        - name: LINKERD2_PROXY_CONTROL_LISTEN_ADDR
          value: 0.0.0.0:4190
        - name: LINKERD2_PROXY_ADMIN_LISTEN_ADDR
          value: 0.0.0.0:4191
        - name: LINKERD2_PROXY_OUTBOUND_LISTEN_ADDR
          value: 127.0.0.1:4140
        - name: LINKERD2_PROXY_INBOUND_LISTEN_ADDR
          value: 0.0.0.0:4143
        - name: LINKERD2_PROXY_DESTINATION_GET_SUFFIXES
          value: svc.cluster.local.
        - name: LINKERD2_PROXY_DESTINATION_PROFILE_SUFFIXES
          value: svc.cluster.local.
        - name: LINKERD2_PROXY_INBOUND_ACCEPT_KEEPALIVE
          value: 10000ms
        - name: LINKERD2_PROXY_OUTBOUND_CONNECT_KEEPALIVE
          value: 10000ms
        - name: _pod_ns
          valueFrom:
            fieldRef:
              fieldPath: metadata.namespace
        - name: LINKERD2_PROXY_DESTINATION_CONTEXT
          value: ns:$(_pod_ns)
        - name: LINKERD2_PROXY_OUTBOUND_ROUTER_CAPACITY
          value: "10000"
        - name: LINKERD2_PROXY_IDENTITY_DIR
          value: /var/run/linkerd/identity/end-entity
        - name: LINKERD2_PROXY_IDENTITY_TRUST_ANCHORS
          value: |
            -----BEGIN CERTIFICATE-----
            MIIBYDCCAQegAwIBAgIBATAKBggqhkjOPQQDAjAYMRYwFAYDVQQDEw1jbHVzdGVy
            LmxvY2FsMB4XDTE5MDMwMzAxNTk1MloXDTI5MDIyODAyMDM1MlowGDEWMBQGA1UE
            AxMNY2x1c3Rlci5sb2NhbDBZMBMGByqGSM49AgEGCCqGSM49AwEHA0IABAChpAt0
            xtgO9qbVtEtDK80N6iCL2Htyf2kIv2m5QkJ1y0TFQi5hTVe3wtspJ8YpZF0pl364
            6TiYeXB8tOOhIACjQjBAMA4GA1UdDwEB/wQEAwIBBjAdBgNVHSUEFjAUBggrBgEF
            BQcDAQYIKwYBBQUHAwIwDwYDVR0TAQH/BAUwAwEB/zAKBggqhkjOPQQDAgNHADBE
            AiBQ/AAwF8kG8VOmRSUTPakSSa/N4mqK2HsZuhQXCmiZHwIgZEzI5DCkpU7w3SIv
            OLO4Zsk1XrGZHGsmyiEyvYF9lpY=
            -----END CERTIFICATE-----
        - name: LINKERD2_PROXY_IDENTITY_TOKEN_FILE
          value: /var/run/secrets/kubernetes.io/serviceaccount/token
        - name: LINKERD2_PROXY_IDENTITY_SVC_ADDR
          value: linkerd-identity.linkerd.svc.cluster.local:8080
        - name: _pod_sa
          valueFrom:
            fieldRef:
              fieldPath: spec.serviceAccountName
        - name: _l5d_ns
          value: linkerd
        - name: _l5d_trustdomain
          value: cluster.local
        - name: LINKERD2_PROXY_IDENTITY_LOCAL_NAME
          value: $(_pod_sa).$(_pod_ns).serviceaccount.identity.$(_l5d_ns).$(_l5d_trustdomain)
        - name: LINKERD2_PROXY_IDENTITY_SVC_NAME
          value: linkerd-identity.$(_l5d_ns).serviceaccount.identity.$(_l5d_ns).$(_l5d_trustdomain)
        - name: LINKERD2_PROXY_DESTINATION_SVC_NAME
          value: linkerd-destination.$(_l5d_ns).serviceaccount.identity.$(_l5d_ns).$(_l5d_trustdomain)
        - name: LINKERD2_PROXY_TAP_SVC_NAME
          value: linkerd-tap.$(_l5d_ns).serviceaccount.identity.$(_l5d_ns).$(_l5d_trustdomain)
        image: gcr.io/linkerd-io/proxy:install-proxy-version
        imagePullPolicy: IfNotPresent
        livenessProbe:
          httpGet:
            path: /live
            port: 4191
          initialDelaySeconds: 10
        name: linkerd-proxy
        ports:
        - containerPort: 4143
          name: linkerd-proxy
        - containerPort: 4191
          name: linkerd-admin
        readinessProbe:
          httpGet:
            path: /ready
            port: 4191
          initialDelaySeconds: 2
        resources:
        securityContext:
          allowPrivilegeEscalation: false
          readOnlyRootFilesystem: true
          runAsUser: 2102
        terminationMessagePolicy: FallbackToLogsOnError
        volumeMounts:
        - mountPath: /var/run/linkerd/identity/end-entity
          name: linkerd-identity-end-entity
      initContainers:
      - args:
        - --incoming-proxy-port
        - "4143"
        - --outgoing-proxy-port
        - "4140"
        - --proxy-uid
        - "2102"
        - --inbound-ports-to-ignore
        - 4190,4191
        - --outbound-ports-to-ignore
        - "443"
        image: gcr.io/linkerd-io/proxy-init:v1.3.3
        imagePullPolicy: IfNotPresent
        name: linkerd-init
        resources:
          limits:
            cpu: "100m"
            memory: "50Mi"
          requests:
            cpu: "10m"
            memory: "10Mi"
        securityContext:
          allowPrivilegeEscalation: false
          capabilities:
            add:
            - NET_ADMIN
            - NET_RAW
          privileged: false
          readOnlyRootFilesystem: true
          runAsNonRoot: false
          runAsUser: 0
        terminationMessagePolicy: FallbackToLogsOnError
      serviceAccountName: linkerd-prometheus
      volumes:
      - emptyDir: {}
        name: data
      - configMap:
          name: linkerd-prometheus-config
        name: prometheus-config
      - emptyDir:
          medium: Memory
        name: linkerd-identity-end-entity<|MERGE_RESOLUTION|>--- conflicted
+++ resolved
@@ -1930,20 +1930,6 @@
       - emptyDir: {}
         name: data
       - configMap:
-<<<<<<< HEAD
-          items:
-          - key: grafana.ini
-            path: grafana.ini
-          - key: datasources.yaml
-            path: provisioning/datasources/datasources.yaml
-          - key: dashboards.yaml
-            path: provisioning/dashboards/dashboards.yaml
-          name: linkerd-grafana-config
-        name: grafana-config
-      - emptyDir:
-          medium: Memory
-        name: linkerd-identity-end-entity
-=======
           name: linkerd-config
         name: config
       - emptyDir:
@@ -1978,7 +1964,6 @@
       name: linkerd-grafana
     tracing:
       enabled: false
->>>>>>> 6174b194
 ---
 ###
 ### Prometheus
