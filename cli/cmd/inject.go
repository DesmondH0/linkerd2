--- conflicted
+++ resolved
@@ -133,15 +133,14 @@
 		t.Labels[k] = v
 	}
 
-<<<<<<< HEAD
-	if t.Annotations[k8s.IdentityModeAnnotation] == "" {
+	if t.Annotations[k8s.IdentityModeAnnotation] == k8s.IdentityModeOptional {
 		t.Annotations[k8s.IdentityModeAnnotation] = k8s.IdentityModeDefault
-=======
-	if options.enableTLS() {
-		t.Annotations[k8s.IdentityModeAnnotation] = k8s.IdentityModeOptional
+	}
+
+	if t.Annotations[k8s.IdentityModeAnnotation] == "" || options.enableTLS() {
+		t.Annotations[k8s.IdentityModeAnnotation] = k8s.IdentityModeDefault
 	} else {
 		t.Annotations[k8s.IdentityModeAnnotation] = k8s.IdentityModeDisabled
->>>>>>> 363db12e
 	}
 }
 
