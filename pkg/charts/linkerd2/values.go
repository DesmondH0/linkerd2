package linkerd2

import (
	"fmt"
	"time"

	"github.com/imdario/mergo"
	"github.com/linkerd/linkerd2/pkg/charts"
	"github.com/linkerd/linkerd2/pkg/k8s"
	"k8s.io/helm/pkg/chartutil"
	"sigs.k8s.io/yaml"
)

const (
	helmDefaultChartDir     = "linkerd2"
	helmDefaultHAValuesFile = "values-ha.yaml"
)

type (
	// Values contains the top-level elements in the Helm charts
	Values struct {
<<<<<<< HEAD
		Stage                       string            `json:"stage"`
		ControllerImage             string            `json:"controllerImage"`
		ControllerImageVersion      string            `json:"controllerImageVersion"`
		WebImage                    string            `json:"webImage"`
		GrafanaImage                string            `json:"grafanaImage"`
		ControllerReplicas          uint              `json:"controllerReplicas"`
		ControllerLogLevel          string            `json:"controllerLogLevel"`
		ControllerUID               int64             `json:"controllerUID"`
		EnableH2Upgrade             bool              `json:"enableH2Upgrade"`
		EnablePodAntiAffinity       bool              `json:"enablePodAntiAffinity"`
		WebhookFailurePolicy        string            `json:"webhookFailurePolicy"`
		OmitWebhookSideEffects      bool              `json:"omitWebhookSideEffects"`
		RestrictDashboardPrivileges bool              `json:"restrictDashboardPrivileges"`
		DisableHeartBeat            bool              `json:"disableHeartBeat"`
		HeartbeatSchedule           string            `json:"heartbeatSchedule"`
		InstallNamespace            bool              `json:"installNamespace"`
		Configs                     ConfigJSONs       `json:"configs"`
		Global                      *Global           `json:"global"`
		Identity                    *Identity         `json:"identity"`
		Dashboard                   *Dashboard        `json:"dashboard"`
		DebugContainer              *DebugContainer   `json:"debugContainer"`
		ProxyInjector               *ProxyInjector    `json:"proxyInjector"`
		ProfileValidator            *ProfileValidator `json:"profileValidator"`
		Tap                         *Tap              `json:"tap"`
		NodeSelector                map[string]string `json:"nodeSelector"`
		SMIMetrics                  *SMIMetrics       `json:"smiMetrics"`
=======
		Stage                         string                         `json:"stage"`
		ControllerImage               string                         `json:"controllerImage"`
		ControllerImageVersion        string                         `json:"controllerImageVersion"`
		WebImage                      string                         `json:"webImage"`
		PrometheusImage               string                         `json:"prometheusImage"`
		ControllerReplicas            uint                           `json:"controllerReplicas"`
		ControllerLogLevel            string                         `json:"controllerLogLevel"`
		PrometheusLogLevel            string                         `json:"prometheusLogLevel"`
		PrometheusExtraArgs           map[string]string              `json:"prometheusExtraArgs"`
		PrometheusAlertmanagers       []interface{}                  `json:"prometheusAlertmanagers"`
		PrometheusRuleConfigMapMounts []PrometheusRuleConfigMapMount `json:"prometheusRuleConfigMapMounts"`
		ControllerUID                 int64                          `json:"controllerUID"`
		EnableH2Upgrade               bool                           `json:"enableH2Upgrade"`
		EnablePodAntiAffinity         bool                           `json:"enablePodAntiAffinity"`
		WebhookFailurePolicy          string                         `json:"webhookFailurePolicy"`
		OmitWebhookSideEffects        bool                           `json:"omitWebhookSideEffects"`
		RestrictDashboardPrivileges   bool                           `json:"restrictDashboardPrivileges"`
		DisableHeartBeat              bool                           `json:"disableHeartBeat"`
		HeartbeatSchedule             string                         `json:"heartbeatSchedule"`
		InstallNamespace              bool                           `json:"installNamespace"`
		Configs                       ConfigJSONs                    `json:"configs"`
		Global                        *Global                        `json:"global"`
		Identity                      *Identity                      `json:"identity"`
		Dashboard                     *Dashboard                     `json:"dashboard"`
		DebugContainer                *DebugContainer                `json:"debugContainer"`
		ProxyInjector                 *ProxyInjector                 `json:"proxyInjector"`
		ProfileValidator              *ProfileValidator              `json:"profileValidator"`
		Tap                           *Tap                           `json:"tap"`
		NodeSelector                  map[string]string              `json:"nodeSelector"`
		SMIMetrics                    *SMIMetrics                    `json:"smiMetrics"`
>>>>>>> 45ccc24a

		DestinationResources   *Resources `json:"destinationResources"`
		HeartbeatResources     *Resources `json:"heartbeatResources"`
		IdentityResources      *Resources `json:"identityResources"`
		PrometheusResources    *Resources `json:"prometheusResources"`
		ProxyInjectorResources *Resources `json:"proxyInjectorResources"`
		PublicAPIResources     *Resources `json:"publicAPIResources"`
		SPValidatorResources   *Resources `json:"spValidatorResources"`
		TapResources           *Resources `json:"tapResources"`
		WebResources           *Resources `json:"webResources"`

		// Addon Structures
<<<<<<< HEAD
		Prometheus Prometheus `json:"prometheus"`
		Tracing    Tracing    `json:"tracing"`
=======
		Tracing Tracing `json:"tracing"`
		Grafana Grafana `json:"grafana"`
>>>>>>> 45ccc24a
	}

	// Global values common across all charts
	Global struct {
		Namespace                string `json:"namespace"`
		ClusterDomain            string `json:"clusterDomain"`
		ImagePullPolicy          string `json:"imagePullPolicy"`
		CliVersion               string `json:"cliVersion"`
		ControllerComponentLabel string `json:"controllerComponentLabel"`
		ControllerNamespaceLabel string `json:"controllerNamespaceLabel"`
		WorkloadNamespaceLabel   string `json:"workloadNamespaceLabel"`
		CreatedByAnnotation      string `json:"createdByAnnotation"`
		ProxyInjectAnnotation    string `json:"proxyInjectAnnotation"`
		ProxyInjectDisabled      string `json:"proxyInjectDisabled"`
		LinkerdNamespaceLabel    string `json:"linkerdNamespaceLabel"`
		ProxyContainerName       string `json:"proxyContainerName"`
		HighAvailability         bool   `json:"highAvailability"`
		CNIEnabled               bool   `json:"cniEnabled"`
		ControlPlaneTracing      bool   `json:"controlPlaneTracing"`
		IdentityTrustAnchorsPEM  string `json:"identityTrustAnchorsPEM"`
		IdentityTrustDomain      string `json:"identityTrustDomain"`

		Proxy     *Proxy     `json:"proxy"`
		ProxyInit *ProxyInit `json:"proxyInit"`
	}

	// ConfigJSONs is the JSON encoding of the Linkerd configuration
	ConfigJSONs struct {
		Global  string `json:"global"`
		Proxy   string `json:"proxy"`
		Install string `json:"install"`
	}

	// Proxy contains the fields to set the proxy sidecar container
	Proxy struct {
		Capabilities                  *Capabilities `json:"capabilities"`
		Component                     string        `json:"component"`
		DisableIdentity               bool          `json:"disableIdentity"`
		DisableTap                    bool          `json:"disableTap"`
		EnableExternalProfiles        bool          `json:"enableExternalProfiles"`
		Image                         *Image        `json:"image"`
		LogLevel                      string        `json:"logLevel"`
		SAMountPath                   *SAMountPath  `json:"saMountPath"`
		Ports                         *Ports        `json:"ports"`
		Resources                     *Resources    `json:"resources"`
		Trace                         *Trace        `json:"trace"`
		UID                           int64         `json:"uid"`
		WaitBeforeExitSeconds         uint64        `json:"waitBeforeExitSeconds"`
		RequireIdentityOnInboundPorts string        `json:"requireIdentityOnInboundPorts"`
	}

	// ProxyInit contains the fields to set the proxy-init container
	ProxyInit struct {
		Capabilities        *Capabilities `json:"capabilities"`
		IgnoreInboundPorts  string        `json:"ignoreInboundPorts"`
		IgnoreOutboundPorts string        `json:"ignoreOutboundPorts"`
		Image               *Image        `json:"image"`
		SAMountPath         *SAMountPath  `json:"saMountPath"`
		Resources           *Resources    `json:"resources"`
	}

	// DebugContainer contains the fields to set the debugging sidecar
	DebugContainer struct {
		Image *Image `json:"image"`
	}

	// Image contains the details to define a container image
	Image struct {
		Name       string `json:"name"`
		PullPolicy string `json:"pullPolicy"`
		Version    string `json:"version"`
	}

	// Ports contains all the port-related setups
	Ports struct {
		Admin    int32 `json:"admin"`
		Control  int32 `json:"control"`
		Inbound  int32 `json:"inbound"`
		Outbound int32 `json:"outbound"`
	}

	// Constraints wraps the Limit and Request settings for computational resources
	Constraints struct {
		Limit   string `json:"limit"`
		Request string `json:"request"`
	}

	// Capabilities contains the SecurityContext capabilities to add/drop into the injected
	// containers
	Capabilities struct {
		Add  []string `json:"add"`
		Drop []string `json:"drop"`
	}

	// SAMountPath contains the details for ServiceAccount volume mount
	SAMountPath struct {
		Name      string `json:"name"`
		MountPath string `json:"mountPath"`
		ReadOnly  bool   `json:"readOnly"`
	}

	// Resources represents the computational resources setup for a given container
	Resources struct {
		CPU    Constraints `json:"cpu"`
		Memory Constraints `json:"memory"`
	}

	// Dashboard has the Helm variables for the web dashboard
	Dashboard struct {
		Replicas int32 `json:"replicas"`
	}

	// Identity contains the fields to set the identity variables in the proxy
	// sidecar container
	Identity struct {
		Issuer *Issuer `json:"issuer"`
	}

	// Issuer has the Helm variables of the identity issuer
	Issuer struct {
		Scheme              string    `json:"scheme"`
		ClockSkewAllowance  string    `json:"clockSkewAllowance"`
		IssuanceLifetime    string    `json:"issuanceLifetime"`
		CrtExpiryAnnotation string    `json:"crtExpiryAnnotation"`
		CrtExpiry           time.Time `json:"crtExpiry"`
		TLS                 *TLS      `json:"tls"`
	}

	// PrometheusRuleConfigMapMount is a user supplied prometheus rule config maps.
	PrometheusRuleConfigMapMount struct {
		Name      string `json:"name"`
		SubPath   string `json:"subPath"`
		ConfigMap string `json:"configMap"`
	}

	// ProxyInjector has all the proxy injector's Helm variables
	ProxyInjector struct {
		*TLS
	}

	// ProfileValidator has all the profile validator's Helm variables
	ProfileValidator struct {
		*TLS
	}

	// Tap has all the Tap's Helm variables
	Tap struct {
		*TLS
	}

	// SMIMetrics has all the SMIMetrics's Helm variables
	SMIMetrics struct {
		*TLS
		Enabled bool   `json:"enabled"`
		Image   string `json:"image"`
	}

	// TLS has a pair of PEM-encoded key and certificate variables used in the
	// Helm templates
	TLS struct {
		KeyPEM string `json:"keyPEM"`
		CrtPEM string `json:"crtPEM"`
	}

	// Trace has all the tracing-related Helm variables
	Trace struct {
		CollectorSvcAddr    string `json:"collectorSvcAddr"`
		CollectorSvcAccount string `json:"collectorSvcAccount"`
	}
)

// NewValues returns a new instance of the Values type.
func NewValues(ha bool) (*Values, error) {
	chartDir := fmt.Sprintf("%s/", helmDefaultChartDir)
	v, err := readDefaults(chartDir, ha)
	if err != nil {
		return nil, err
	}

	v.Global.CliVersion = k8s.CreatedByAnnotationValue()
	v.ProfileValidator = &ProfileValidator{TLS: &TLS{}}
	v.ProxyInjector = &ProxyInjector{TLS: &TLS{}}
	v.Global.ProxyContainerName = k8s.ProxyContainerName
	v.Tap = &Tap{TLS: &TLS{}}

	return v, nil
}

// readDefaults read all the default variables from the values.yaml file.
// chartDir is the root directory of the Helm chart where values.yaml is.
func readDefaults(chartDir string, ha bool) (*Values, error) {
	valuesFiles := []*chartutil.BufferedFile{
		{Name: chartutil.ValuesfileName},
	}

	if ha {
		valuesFiles = append(valuesFiles, &chartutil.BufferedFile{
			Name: helmDefaultHAValuesFile,
		})
	}

	if err := charts.FilesReader(chartDir, valuesFiles); err != nil {
		return nil, err
	}

	values := Values{}
	for _, valuesFile := range valuesFiles {
		var v Values
		if err := yaml.Unmarshal(charts.InsertVersion(valuesFile.Data), &v); err != nil {
			return nil, err
		}

		var err error
		values, err = values.merge(v)
		if err != nil {
			return nil, err
		}
	}

	return &values, nil
}

// merge merges the non-empty properties of src into v.
// A new Values instance is returned. Neither src nor v are mutated after
// calling merge.
func (v Values) merge(src Values) (Values, error) {
	// By default, mergo.Merge doesn't overwrite any existing non-empty values
	// in its first argument. So in HA mode, we are merging values.yaml into
	// values-ha.yaml, instead of the other way round (like Helm). This ensures
	// that all the HA values take precedence.
	if err := mergo.Merge(&src, v); err != nil {
		return Values{}, err
	}

	return src, nil
}<|MERGE_RESOLUTION|>--- conflicted
+++ resolved
@@ -19,12 +19,10 @@
 type (
 	// Values contains the top-level elements in the Helm charts
 	Values struct {
-<<<<<<< HEAD
 		Stage                       string            `json:"stage"`
 		ControllerImage             string            `json:"controllerImage"`
 		ControllerImageVersion      string            `json:"controllerImageVersion"`
 		WebImage                    string            `json:"webImage"`
-		GrafanaImage                string            `json:"grafanaImage"`
 		ControllerReplicas          uint              `json:"controllerReplicas"`
 		ControllerLogLevel          string            `json:"controllerLogLevel"`
 		ControllerUID               int64             `json:"controllerUID"`
@@ -46,38 +44,6 @@
 		Tap                         *Tap              `json:"tap"`
 		NodeSelector                map[string]string `json:"nodeSelector"`
 		SMIMetrics                  *SMIMetrics       `json:"smiMetrics"`
-=======
-		Stage                         string                         `json:"stage"`
-		ControllerImage               string                         `json:"controllerImage"`
-		ControllerImageVersion        string                         `json:"controllerImageVersion"`
-		WebImage                      string                         `json:"webImage"`
-		PrometheusImage               string                         `json:"prometheusImage"`
-		ControllerReplicas            uint                           `json:"controllerReplicas"`
-		ControllerLogLevel            string                         `json:"controllerLogLevel"`
-		PrometheusLogLevel            string                         `json:"prometheusLogLevel"`
-		PrometheusExtraArgs           map[string]string              `json:"prometheusExtraArgs"`
-		PrometheusAlertmanagers       []interface{}                  `json:"prometheusAlertmanagers"`
-		PrometheusRuleConfigMapMounts []PrometheusRuleConfigMapMount `json:"prometheusRuleConfigMapMounts"`
-		ControllerUID                 int64                          `json:"controllerUID"`
-		EnableH2Upgrade               bool                           `json:"enableH2Upgrade"`
-		EnablePodAntiAffinity         bool                           `json:"enablePodAntiAffinity"`
-		WebhookFailurePolicy          string                         `json:"webhookFailurePolicy"`
-		OmitWebhookSideEffects        bool                           `json:"omitWebhookSideEffects"`
-		RestrictDashboardPrivileges   bool                           `json:"restrictDashboardPrivileges"`
-		DisableHeartBeat              bool                           `json:"disableHeartBeat"`
-		HeartbeatSchedule             string                         `json:"heartbeatSchedule"`
-		InstallNamespace              bool                           `json:"installNamespace"`
-		Configs                       ConfigJSONs                    `json:"configs"`
-		Global                        *Global                        `json:"global"`
-		Identity                      *Identity                      `json:"identity"`
-		Dashboard                     *Dashboard                     `json:"dashboard"`
-		DebugContainer                *DebugContainer                `json:"debugContainer"`
-		ProxyInjector                 *ProxyInjector                 `json:"proxyInjector"`
-		ProfileValidator              *ProfileValidator              `json:"profileValidator"`
-		Tap                           *Tap                           `json:"tap"`
-		NodeSelector                  map[string]string              `json:"nodeSelector"`
-		SMIMetrics                    *SMIMetrics                    `json:"smiMetrics"`
->>>>>>> 45ccc24a
 
 		DestinationResources   *Resources `json:"destinationResources"`
 		HeartbeatResources     *Resources `json:"heartbeatResources"`
@@ -90,13 +56,9 @@
 		WebResources           *Resources `json:"webResources"`
 
 		// Addon Structures
-<<<<<<< HEAD
+		Grafana    Grafana    `json:"grafana"`
 		Prometheus Prometheus `json:"prometheus"`
 		Tracing    Tracing    `json:"tracing"`
-=======
-		Tracing Tracing `json:"tracing"`
-		Grafana Grafana `json:"grafana"`
->>>>>>> 45ccc24a
 	}
 
 	// Global values common across all charts
