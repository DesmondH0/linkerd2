--- conflicted
+++ resolved
@@ -1542,21 +1542,11 @@
 		return err
 	}
 
-<<<<<<< HEAD
-func (hc *HealthChecker) expectedRBACNames() []string {
-	return []string{
-		fmt.Sprintf("linkerd-%s-controller", hc.ControlPlaneNamespace),
-		fmt.Sprintf("linkerd-%s-identity", hc.ControlPlaneNamespace),
-		fmt.Sprintf("linkerd-%s-proxy-injector", hc.ControlPlaneNamespace),
-		fmt.Sprintf("linkerd-%s-sp-validator", hc.ControlPlaneNamespace),
-		fmt.Sprintf("linkerd-%s-tap", hc.ControlPlaneNamespace),
-=======
 	objects := []runtime.Object{}
 
 	for _, item := range crbList.Items {
 		item := item // pin
 		objects = append(objects, &item)
->>>>>>> 6174b194
 	}
 
 	return checkResources("RoleBindings", objects, expectedNames, shouldExist)
